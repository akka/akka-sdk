resolvers += "Akka repository".at("https://repo.akka.io/maven")

addSbtPlugin("com.github.sbt" % "sbt-dynver" % "5.0.1")
<<<<<<< HEAD
// Note: akka-grpc must be carefully kept in sync with the version used in the runtime.
//       Whenever this is bumped, akka-javasdk-maven/akka-javasdk-parent/pom.xml must be bumped to the same version
addSbtPlugin("com.lightbend.akka.grpc" % "sbt-akka-grpc" % "2.5.2")
=======
addSbtPlugin("com.lightbend.akka.grpc" % "sbt-akka-grpc" % "2.5.3")
>>>>>>> ca399681
addSbtPlugin("com.lightbend.sbt" % "sbt-java-formatter" % "0.7.0")
addSbtPlugin("org.scalameta" % "sbt-scalafmt" % "2.4.6")
addSbtPlugin("de.heikoseeberger" % "sbt-header" % "5.7.0")
addSbtPlugin("com.eed3si9n" % "sbt-buildinfo" % "0.12.0")
addSbtPlugin("com.github.sbt" % "sbt-ci-release" % "1.5.12")
addSbtPlugin("net.aichler" % "sbt-jupiter-interface" % "0.11.0")
addSbtPlugin("com.thesamet" % "sbt-protoc" % "1.0.3")
addSbtPlugin("com.thoughtworks.sbt-api-mappings" % "sbt-api-mappings" % "3.0.2")<|MERGE_RESOLUTION|>--- conflicted
+++ resolved
@@ -1,13 +1,9 @@
 resolvers += "Akka repository".at("https://repo.akka.io/maven")
 
 addSbtPlugin("com.github.sbt" % "sbt-dynver" % "5.0.1")
-<<<<<<< HEAD
 // Note: akka-grpc must be carefully kept in sync with the version used in the runtime.
 //       Whenever this is bumped, akka-javasdk-maven/akka-javasdk-parent/pom.xml must be bumped to the same version
-addSbtPlugin("com.lightbend.akka.grpc" % "sbt-akka-grpc" % "2.5.2")
-=======
 addSbtPlugin("com.lightbend.akka.grpc" % "sbt-akka-grpc" % "2.5.3")
->>>>>>> ca399681
 addSbtPlugin("com.lightbend.sbt" % "sbt-java-formatter" % "0.7.0")
 addSbtPlugin("org.scalameta" % "sbt-scalafmt" % "2.4.6")
 addSbtPlugin("de.heikoseeberger" % "sbt-header" % "5.7.0")
