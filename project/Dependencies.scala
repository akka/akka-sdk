--- conflicted
+++ resolved
@@ -8,11 +8,7 @@
     val ProtocolVersionMinor = 1
     val RuntimeImage = "gcr.io/kalix-public/kalix-runtime"
     // Remember to bump kalix-runtime.version in akka-javasdk-maven/akka-javasdk-parent if bumping this
-<<<<<<< HEAD
-    val RuntimeVersion = sys.props.getOrElse("kalix-runtime.version", "1.3.2-240d8b7")
-=======
     val RuntimeVersion = sys.props.getOrElse("kalix-runtime.version", "1.3.4")
->>>>>>> ca399681
   }
   // NOTE: embedded SDK should have the AkkaVersion aligned, when updating RuntimeVersion, make sure to check
   // if AkkaVersion and AkkaHttpVersion are aligned
