--- conflicted
+++ resolved
@@ -8,19 +8,11 @@
     val ProtocolVersionMinor = 1
   }
   // Remember to bump akka-runtime.version in akka-javasdk-maven/akka-javasdk-parent if bumping this
-<<<<<<< HEAD
-  val AkkaRuntimeVersion = sys.props.getOrElse("akka-runtime.version", "1.5.3-780df3f")
-  // NOTE: embedded SDK should have the AkkaVersion aligned, when updating RuntimeVersion, make sure to check
-  // if AkkaVersion and AkkaHttpVersion are aligned
-  // for prod code, they are marked as Provided, but testkit still requires the alignment
-  val AkkaVersion = "2.10.7"
-=======
   val AkkaRuntimeVersion = sys.props.getOrElse("akka-runtime.version", "1.5.6")
   // NOTE: embedded SDK should have the AkkaVersion aligned, when updating RuntimeVersion, make sure to check
   // if AkkaVersion and AkkaHttpVersion are aligned
   // for prod code, they are marked as Provided, but testkit still requires the alignment
   val AkkaVersion = "2.10.8"
->>>>>>> 32651220
   val AkkaHttpVersion = "10.7.1" // Note: should at least the Akka HTTP version required by Akka gRPC
 
   // Note: the Scala version must be aligned with the runtime
