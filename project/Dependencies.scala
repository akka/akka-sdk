import net.aichler.jupiter.sbt.Import.JupiterKeys
import sbt._
import sbt.Keys._

object Dependencies {
  object Kalix {
    val ProtocolVersionMajor = 1
    val ProtocolVersionMinor = 1
    // Remember to bump kalix-runtime.version in akka-javasdk-maven/akka-javasdk-parent if bumping this
<<<<<<< HEAD
    val RuntimeVersion = sys.props.getOrElse("kalix-runtime.version", "1.4.6")
=======
    val RuntimeVersion = sys.props.getOrElse("kalix-runtime.version", "1.4.5")
>>>>>>> b58c7255
  }
  // NOTE: embedded SDK should have the AkkaVersion aligned, when updating RuntimeVersion, make sure to check
  // if AkkaVersion and AkkaHttpVersion are aligned
  // for prod code, they are marked as Provided, but testkit still requires the alignment
  val AkkaVersion = "2.10.3"
  val AkkaHttpVersion = "10.7.0" // Note: should at least the Akka HTTP version required by Akka gRPC

  // Note: the Scala version must be aligned with the runtime
  val ScalaVersion = "2.13.16"
  val CrossScalaVersions = Seq(ScalaVersion)

  val ScalaTestVersion = "3.2.14"
  // https://github.com/akka/akka/blob/main/project/Dependencies.scala#L31
  val JacksonVersion = "2.17.2"
  val JacksonDatabindVersion = JacksonVersion
  val LogbackVersion = "1.5.18"
  val LogbackContribVersion = "0.1.5"
  val JUnitVersion = "4.13.2"
  val JUnitInterfaceVersion = "0.11"
  val JUnitJupiterVersion = "5.10.1"
  val OpenTelemetryVersion = "1.39.0"
  val OpenTelemetrySemConv = "1.25.0-alpha"

  val CommonsIoVersion = "2.11.0"
  val MunitVersion = "0.7.29"

  val kalixTestkitProtocol = "io.kalix" % "kalix-testkit-protocol" % Kalix.RuntimeVersion
  val kalixSdkSpi = "io.akka" %% "akka-sdk-spi" % Kalix.RuntimeVersion

  // Note: this should never be on the compile classpath, only test and or runtime
  val kalixDevRuntime = "io.kalix" %% "kalix-dev-runtime" % Kalix.RuntimeVersion

  val commonsIo = "commons-io" % "commons-io" % CommonsIoVersion
  val logback = "ch.qos.logback" % "logback-classic" % LogbackVersion
  val logbackJson = "ch.qos.logback.contrib" % "logback-json-classic" % LogbackContribVersion
  val logbackJackson = "ch.qos.logback.contrib" % "logback-jackson" % LogbackContribVersion

  val slf4jApi = "org.slf4j" % "slf4j-api" % "2.0.16"

  val jacksonCore = "com.fasterxml.jackson.core" % "jackson-core" % JacksonVersion
  val jacksonAnnotations = "com.fasterxml.jackson.core" % "jackson-annotations" % JacksonVersion
  val jacksonDatabind = "com.fasterxml.jackson.core" % "jackson-databind" % JacksonDatabindVersion
  val jacksonJdk8 = "com.fasterxml.jackson.datatype" % "jackson-datatype-jdk8" % JacksonVersion
  val jacksonJsr310 = "com.fasterxml.jackson.datatype" % "jackson-datatype-jsr310" % JacksonVersion
  val jacksonParameterNames = "com.fasterxml.jackson.module" % "jackson-module-parameter-names" % JacksonVersion
  val jacksonScala = "com.fasterxml.jackson.module" %% "jackson-module-scala" % JacksonVersion

  val scalaTest = "org.scalatest" %% "scalatest" % ScalaTestVersion
  val munit = "org.scalameta" %% "munit" % MunitVersion
  val munitScalaCheck = "org.scalameta" %% "munit-scalacheck" % MunitVersion
  val junit4 = "junit" % "junit" % JUnitVersion
  val junit5 = "org.junit.jupiter" % "junit-jupiter" % JUnitJupiterVersion
  val junit5Vintage = "org.junit.vintage" % "junit-vintage-engine" % JUnitJupiterVersion

  val opentelemetryApi = "io.opentelemetry" % "opentelemetry-api" % OpenTelemetryVersion
  val opentelemetrySdk = "io.opentelemetry" % "opentelemetry-sdk" % OpenTelemetryVersion
  val opentelemetryExporterOtlp = "io.opentelemetry" % "opentelemetry-exporter-otlp" % OpenTelemetryVersion
  val opentelemetryContext = "io.opentelemetry" % "opentelemetry-context" % OpenTelemetryVersion
  val opentelemetrySemConv = "io.opentelemetry.semconv" % "opentelemetry-semconv" % OpenTelemetrySemConv

  val typesafeConfig = "com.typesafe" % "config" % "1.4.2"

  private val deps = libraryDependencies

  private val sdkDeps = Seq(
    opentelemetryApi,
    opentelemetrySdk,
    opentelemetryExporterOtlp,
    opentelemetryContext,
    opentelemetrySemConv,
    // akka-http is pulling akka-pki and akka-discovery, we need to force it to be same version
    akkaDependency("akka-pki"),
    akkaDependency("akka-discovery"),
    akkaDependency("akka-testkit") % Test,
    akkaDependency("akka-actor-testkit-typed") % Test,
    akkaDependency("akka-stream-testkit") % Test,
    akkaHttpDependency("akka-http-testkit") % Test,
    scalaTest % Test,
    slf4jApi,
    logback,
    logbackJson,
    logbackJackson,
    jacksonCore,
    jacksonAnnotations,
    jacksonDatabind,
    jacksonJdk8,
    jacksonJsr310,
    jacksonParameterNames)

  // Important: be careful when adding dependencies here, unless provided, runtime or test they will also be packaged in the user project
  //            binaries/artifacts unless explicitly excluded in the akka-javasdk-parent assembly descriptor
  val javaSdk = deps ++= sdkDeps ++ Seq(
    kalixSdkSpi,
    // make sure these two are on the classpath for users to consume http request/response APIs and streams
    "com.typesafe.akka" %% "akka-http-core" % AkkaHttpVersion,
    akkaDependency("akka-stream"),
    akkaDependency("akka-actor-typed") % Provided,
    "net.aichler" % "jupiter-interface" % JupiterKeys.jupiterVersion.value % Test,
    junit5 % Test,
    "org.assertj" % "assertj-core" % "3.24.2" % Test)

  val javaSdkTestKit =
    deps ++=
      Seq(
        // These two are for the eventing testkit
        akkaDependency("akka-actor-testkit-typed"),
        akkaDependency("akka-stream-testkit"),
        akkaDependency("akka-testkit"),
        kalixTestkitProtocol % "protobuf-src",
        // FIXME use by the testkit itself but should not be on user test classpath
        //      should possibly be provided or runtime here and added for the test runner in project parent pom
        kalixDevRuntime,
        // user will interface with these
        junit5,
        // convenience-transitive dependencies for user assertions and async interactions
        "org.awaitility" % "awaitility" % "4.2.1",
        "org.assertj" % "assertj-core" % "3.24.2",
        // for the tests of the testkit itself
        "net.aichler" % "jupiter-interface" % JupiterKeys.jupiterVersion.value % Test,
        scalaTest % Test)

  val tests =
    deps ++= Seq(
      // FIXME why doesn't these two come along transitively from the testkit?
      "org.assertj" % "assertj-core" % "3.24.2" % Test,
      "org.awaitility" % "awaitility" % "4.2.1" % Test,
      kalixDevRuntime % Test,
      akkaDependency("akka-testkit"),
      // These are for the test of the testkit
      "net.aichler" % "jupiter-interface" % JupiterKeys.jupiterVersion.value % Test,
      scalaTest % Test,
      akkaDependency("akka-actor-testkit-typed") % Test)

  lazy val excludeTheseDependencies: Seq[ExclusionRule] = Seq(
    // exclusion rules can be added here
  )

  def akkaDependency(name: String, excludeThese: ExclusionRule*): ModuleID =
    ("com.typesafe.akka" %% name % AkkaVersion).excludeAll((excludeTheseDependencies ++ excludeThese): _*)

  def akkaHttpDependency(name: String, excludeThese: ExclusionRule*): ModuleID =
    ("com.typesafe.akka" %% name % AkkaHttpVersion).excludeAll((excludeTheseDependencies ++ excludeThese): _*)

}<|MERGE_RESOLUTION|>--- conflicted
+++ resolved
@@ -7,11 +7,7 @@
     val ProtocolVersionMajor = 1
     val ProtocolVersionMinor = 1
     // Remember to bump kalix-runtime.version in akka-javasdk-maven/akka-javasdk-parent if bumping this
-<<<<<<< HEAD
     val RuntimeVersion = sys.props.getOrElse("kalix-runtime.version", "1.4.6")
-=======
-    val RuntimeVersion = sys.props.getOrElse("kalix-runtime.version", "1.4.5")
->>>>>>> b58c7255
   }
   // NOTE: embedded SDK should have the AkkaVersion aligned, when updating RuntimeVersion, make sure to check
   // if AkkaVersion and AkkaHttpVersion are aligned
