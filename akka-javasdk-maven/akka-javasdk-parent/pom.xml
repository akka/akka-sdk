--- conflicted
+++ resolved
@@ -40,11 +40,7 @@
 
         <!-- These are dependent on runtime environment and cannot be customized by users -->
         <maven.compiler.release>21</maven.compiler.release>
-<<<<<<< HEAD
         <akka-runtime.version>1.4.12-ed00ffba7</akka-runtime.version>
-=======
-        <akka-runtime.version>1.4.12</akka-runtime.version>
->>>>>>> ecff0195
 
         <project.build.sourceEncoding>UTF-8</project.build.sourceEncoding>
         <skip.docker>false</skip.docker>
