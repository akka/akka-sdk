--- conflicted
+++ resolved
@@ -38,11 +38,7 @@
 
         <!-- These are dependent on runtime environment and cannot be customized by users -->
         <maven.compiler.release>21</maven.compiler.release>
-<<<<<<< HEAD
         <kalix-runtime.version>1.3.0-98fe2a3</kalix-runtime.version>
-=======
-        <kalix-runtime.version>1.2.5</kalix-runtime.version>
->>>>>>> 2ec5f117
 
         <project.build.sourceEncoding>UTF-8</project.build.sourceEncoding>
         <skip.docker>false</skip.docker>
@@ -352,7 +348,7 @@
                 <groupId>org.apache.maven.plugins</groupId>
                 <artifactId>maven-surefire-plugin</artifactId>
             </plugin>
-            
+
             <plugin>
                 <groupId>org.apache.maven.plugins</groupId>
                 <artifactId>maven-failsafe-plugin</artifactId>
