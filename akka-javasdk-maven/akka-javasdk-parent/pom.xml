<?xml version="1.0" encoding="UTF-8"?>
<project xmlns="http://maven.apache.org/POM/4.0.0"
    xmlns:xsi="http://www.w3.org/2001/XMLSchema-instance"
    xsi:schemaLocation="http://maven.apache.org/POM/4.0.0 http://maven.apache.org/xsd/maven-4.0.0.xsd">
    <modelVersion>4.0.0</modelVersion>

    <parent>
        <groupId>io.akka</groupId>
        <artifactId>akka-javasdk-maven</artifactId>
        <version>3.2.4</version>
    </parent>

    <groupId>io.akka</groupId>
    <artifactId>akka-javasdk-parent</artifactId>
    <version>3.2.4</version>
    <packaging>pom</packaging>


    <name>Akka SDK for Java Parent pom</name>
    <description>
        This is the parent pom for Akka services.
        It contains all dependencies and plugins to build an Akka service using the Akka SDK for Java.
    </description>

    <properties>
        <logback.configurationFile>logback-runtime-dev-mode.xml</logback.configurationFile>

        <docker.image>${project.artifactId}</docker.image>
        <docker.tag>${project.version}-${build.timestamp}</docker.tag>

        <!-- note that this image does never actually run the service, it's just a means for distribution -->
        <docker.base.image>alpine:3.14</docker.base.image>
        <docker.platform>linux/amd64</docker.platform>

        <maven.build.timestamp.format>yyyyMMddHHmmss</maven.build.timestamp.format>

        <akka-javasdk.version>3.2.4</akka-javasdk.version>
        <!-- must be carefully kept in sync with sdk and runtime version -->
        <akka.grpc.version>2.5.4</akka.grpc.version>

        <!-- These are dependent on runtime environment and cannot be customized by users -->
        <maven.compiler.release>21</maven.compiler.release>
<<<<<<< HEAD
        <akka-runtime.version>1.4.7</akka-runtime.version>
=======
        <kalix-runtime.version>1.4.8</kalix-runtime.version>
>>>>>>> ec2e1a4c

        <project.build.sourceEncoding>UTF-8</project.build.sourceEncoding>
        <skip.docker>false</skip.docker>
        <skip.deploy>true</skip.deploy>

        <!-- plugin versions -->
        <maven-compiler-plugin.version>3.13.0</maven-compiler-plugin.version>
        <protobuf-maven-plugin.version>0.6.1</protobuf-maven-plugin.version>
        <docker-maven-plugin.version>0.45.1</docker-maven-plugin.version>
        <build-helper-maven-plugin.version>3.2.0</build-helper-maven-plugin.version>
        <maven-failsafe-plugin.version>3.1.2</maven-failsafe-plugin.version>
        <maven-surefire-plugin.version>2.22.2</maven-surefire-plugin.version>
        <maven-deploy-plugin.version>3.1.1</maven-deploy-plugin.version>

    </properties>


    <pluginRepositories>
        <pluginRepository>
            <id>akka-repository</id>
            <url>https://repo.akka.io/maven</url>
        </pluginRepository>
    </pluginRepositories>

    <repositories>
        <repository>
            <id>akka-repository</id>
            <name>Akka repository</name>
            <url>https://repo.akka.io/maven</url>
        </repository>
    </repositories>


    <build>
        <extensions>
            <extension>
                <groupId>kr.motd.maven</groupId>
                <artifactId>os-maven-plugin</artifactId>
                <version>1.7.1</version>
            </extension>
        </extensions>

        <pluginManagement>
            <plugins>
                <plugin>
                    <groupId>org.apache.maven.plugins</groupId>
                    <artifactId>maven-compiler-plugin</artifactId>
                    <version>${maven-compiler-plugin.version}</version>
                    <configuration>
                        <compilerArgs>
                            <arg>-Xlint:deprecation</arg>
                            <arg>-parameters</arg>
                        </compilerArgs>
                        <annotationProcessors>
                            <annotationProcessor>
                                akka.javasdk.tooling.processor.ComponentAnnotationProcessor
                            </annotationProcessor>
                        </annotationProcessors>
                        <annotationProcessorPaths>
                            <path>
                                <groupId>io.akka</groupId>
                                <artifactId>akka-javasdk-annotation-processor</artifactId>
                                <version>${akka-javasdk.version}</version>
                            </path>
                        </annotationProcessorPaths>
                    </configuration>
                </plugin>

                <plugin>
                    <groupId>io.fabric8</groupId>
                    <artifactId>docker-maven-plugin</artifactId>
                    <version>${docker-maven-plugin.version}</version>
                    <configuration>
                        <skip>${skip.docker}</skip>
                        <images>
                            <image>
                                <name>${docker.image}:%l</name>
                                <build>
                                    <!-- Base Docker image which contains jre-->
                                    <from>${docker.base.image}</from>
                                    <buildOptions>
                                        <platform>${docker.platform}</platform>
                                    </buildOptions>
                                    <tags>
                                        <!-- tag for generated image -->
                                        <tag>${docker.tag}</tag>
                                    </tags>
                                    <assembly>
                                        <inline>
                                            <dependencySets>
                                                <dependencySet>
                                                    <outputDirectory>.</outputDirectory>
                                                    <useProjectArtifact>true</useProjectArtifact>
                                                    <scope>compile</scope>
                                                    <excludes>
                                                        <!-- Dependencies of SDK and or available as API for users
                                                             but already provided by runtime. Since runtime versions
                                                             will always be preferred, there is no need to package up
                                                             these.

                                                             Avoid using wildcards here, since those may easily block
                                                             inclusion of jars not provided by the runtime.

                                                             List can be verified by building a runtime image and cross-
                                                             referencing the list of packaged jars.

                                                             Watch out for this log from mvn clean install:
                                                               [WARNING] The following patterns were never triggered in this artifact exclusion filter

                                                             Debug logging can be enabled with:
                                                             mvn clean install -DskipTests -Dorg.slf4j.simpleLogger.showLogName=true -Dorg.slf4j.simpleLogger.log.org.apache.maven.plugins.assembly.archive.phase.DependencySetAssemblyPhase=debug
                                                             -->
                                                        <exclude>com.typesafe:config</exclude>
                                                        <exclude>com.typesafe.akka:akka-actor_2.13</exclude>
                                                        <exclude>com.typesafe.akka:akka-discovery_2.13</exclude>
                                                        <exclude>com.typesafe.akka:akka-parsing_2.13</exclude>
                                                        <exclude>com.typesafe.akka:akka-pki_2.13</exclude>
                                                        <exclude>com.typesafe.akka:akka-protobuf-v3_2.13</exclude>
                                                        <exclude>com.typesafe.akka:akka-stream_2.13</exclude>
                                                        <exclude>com.typesafe.akka:akka-http-core_2.13</exclude>
                                                        <exclude>com.typesafe.akka:akka-http_2.13</exclude>
                                                        <exclude>com.hierynomus:asn-one</exclude>
                                                        <exclude>org.reactivestreams:reactive-streams</exclude>
                                                        <!-- Scala stdlib -->
                                                        <exclude>org.scala-lang.modules:scala-collection-compat_2.13</exclude>
                                                        <exclude>org.scala-lang:scala-library</exclude>
                                                        <!-- Protobuf/gRPC
                                                            Note: scalapb validation is still provided from with service (for now) -->
                                                        <exclude>com.thesamet.scalapb:lenses_2.13</exclude>
                                                        <exclude>com.thesamet.scalapb:scalapb-runtime_2.13</exclude>
                                                        <exclude>io.grpc:grpc-stub</exclude>
                                                        <exclude>io.grpc:grpc-api</exclude>
                                                        <exclude>io.grpc:grpc-core</exclude>
                                                        <exclude>io.grpc:grpc-netty-shaded</exclude>
                                                        <exclude>io.grpc:grpc-protobuf</exclude>
                                                        <exclude>com.google.protobuf:protobuf-java</exclude>
                                                        <exclude>com.google.api.grpc:proto-google-common-protos</exclude>
                                                        <exclude>com.lightbend.akka.grpc:akka-grpc-runtime_2.13</exclude>
                                                        <exclude>org.codehaus.mojo:animal-sniffer-annotations</exclude>
                                                        <!-- guava and related -->
                                                        <exclude>com.google.guava:guava</exclude>
                                                        <exclude>com.google.guava:failureaccess</exclude>
                                                        <exclude>com.google.guava:listenablefuture</exclude>
                                                        <exclude>com.google.errorprone:error_prone_annotations</exclude>
                                                        <exclude>com.google.code.findbugs:jsr305</exclude>
                                                        <exclude>org.checkerframework:checker-qual</exclude>
                                                        <exclude>com.google.j2objc:j2objc-annotations</exclude>
                                                        <!-- open telemetry -->
                                                        <exclude>io.opentelemetry:opentelemetry-api</exclude>
                                                        <exclude>io.opentelemetry:opentelemetry-context</exclude>
                                                        <exclude>io.opentelemetry:opentelemetry-sdk</exclude>
                                                        <exclude>io.opentelemetry:opentelemetry-sdk-common</exclude>
                                                        <exclude>io.opentelemetry:opentelemetry-sdk-logs</exclude>
                                                        <exclude>io.opentelemetry:opentelemetry-sdk-metrics</exclude>
                                                        <exclude>io.opentelemetry:opentelemetry-sdk-trace</exclude>
                                                        <exclude>io.opentelemetry:opentelemetry-exporter-otlp</exclude>
                                                        <exclude>io.opentelemetry.semconv:opentelemetry-semconv</exclude>
                                                        <!-- logging -->
                                                        <exclude>org.slf4j:slf4j-api</exclude>
                                                        <exclude>ch.qos.logback:logback-classic</exclude>
                                                        <exclude>ch.qos.logback:logback-core</exclude>
                                                        <exclude>ch.qos.logback.contrib:logback-json-classic</exclude>
                                                        <exclude>ch.qos.logback.contrib:logback-json-core</exclude>
                                                        <exclude>ch.qos.logback.contrib:logback-jackson</exclude>
                                                        <!-- serialization/jackson -->
                                                        <exclude>com.fasterxml.jackson.core:jackson-annotations</exclude>
                                                        <exclude>com.fasterxml.jackson.core:jackson-core</exclude>
                                                        <exclude>com.fasterxml.jackson.core:jackson-databind</exclude>
                                                        <exclude>com.fasterxml.jackson.datatype:jackson-datatype-jdk8</exclude>
                                                        <exclude>com.fasterxml.jackson.datatype:jackson-datatype-jsr310</exclude>
                                                        <exclude>com.fasterxml.jackson.module:jackson-module-parameter-names</exclude>
                                                        <!-- SDK spi -->
                                                        <exclude>io.akka:akka-sdk-spi_2.13</exclude>
                                                    </excludes>
                                                </dependencySet>
                                            </dependencySets>
                                        </inline>
                                    </assembly>
                                    <entryPoint>
                                        <shell>echo "Listing dependencies copied:"; cp --verbose /maven/*.jar /opt/local-lib/</shell>
                                    </entryPoint>
                                </build>
                            </image>
                        </images>
                    </configuration>
                    <executions>
                        <execution>
                            <id>build-docker-image</id>
                            <phase>install</phase>
                            <goals>
                                <goal>build</goal>
                            </goals>
                        </execution>
                    </executions>
                </plugin>

                <plugin>
                    <groupId>org.codehaus.mojo</groupId>
                    <artifactId>build-helper-maven-plugin</artifactId>
                    <version>${build-helper-maven-plugin.version}</version>
                    <executions>
                        <!-- configure src/it/java and src/it/resources legacy paths for integration tests -->
                        <execution>
                            <id>add-integration-test-source</id>
                            <phase>generate-test-sources</phase>
                            <goals>
                                <goal>add-test-source</goal>
                            </goals>
                            <configuration>
                                <sources>
                                    <source>src/it/java</source>
                                </sources>
                            </configuration>
                        </execution>
                        <execution>
                            <id>add-integration-test-resource</id>
                            <phase>generate-test-resources</phase>
                            <goals>
                                <goal>add-test-resource</goal>
                            </goals>
                            <configuration>
                                <resources>
                                    <resource>
                                        <directory>${basedir}/src/it/resources</directory>
                                    </resource>
                                </resources>
                            </configuration>
                        </execution>
                        <!-- add generated protobuf and gRPC sources so that IntelliJ finds them automatically -->
                        <execution>
                            <id>add-java-source</id>
                            <phase>generate-sources</phase>
                            <goals>
                                <goal>add-source</goal>
                            </goals>
                            <configuration>
                                <sources>
                                    <source>${project.build.directory}/generated-sources/akka-grpc-java</source>
                                </sources>
                            </configuration>
                        </execution>
                    </executions>
                </plugin>

                <plugin>
                    <groupId>org.apache.maven.plugins</groupId>
                    <artifactId>maven-surefire-plugin</artifactId>
                    <version>${maven-surefire-plugin.version}</version>
                    <configuration>
                        <excludes>
                            <!-- ignore integration test classes -->
                            <exclude>**/*IntegrationTest</exclude>
                        </excludes>
                        <systemPropertyVariables>
                            <logback.configurationFile>${logback.configurationFile}</logback.configurationFile>
                        </systemPropertyVariables>
                    </configuration>
                </plugin>
                <plugin>
                    <groupId>org.apache.maven.plugins</groupId>
                    <artifactId>maven-failsafe-plugin</artifactId>
                    <version>${maven-failsafe-plugin.version}</version>
                    <executions>
                        <execution>
                            <goals>
                                <goal>integration-test</goal>
                                <goal>verify</goal>
                            </goals>
                            <configuration>
                                <includes>
                                    <include>**/*IntegrationTest.java</include>
                                    <include>**/*IT.java</include>
                                    <include>**/IT*.java</include>
                                    <include>**/*ITCase.java</include>
                                </includes>
                                <argLine>-Dlogback.configurationFile=${logback.configurationFile} -Dakka.javasdk.dev-mode.project-artifact-id=${project.artifactId}</argLine>
                            </configuration>
                        </execution>
                    </executions>
                </plugin>
                <plugin>
                    <groupId>org.apache.maven.plugins</groupId>
                    <artifactId>maven-deploy-plugin</artifactId>
                    <version>${maven-deploy-plugin.version}</version>
                    <configuration>
                        <skip>${skip.deploy}</skip>
                    </configuration>
                </plugin>

                <plugin>
                    <groupId>org.codehaus.mojo</groupId>
                    <artifactId>exec-maven-plugin</artifactId>
                    <version>3.4.1</version>
                    <configuration>
                        <mainClass>kalix.runtime.AkkaRuntimeMain</mainClass>
                        <cleanupDaemonThreads>false</cleanupDaemonThreads>
                        <systemProperties>
                            <systemProperty>
                                <key>akka.javasdk.dev-mode.enabled</key>
                                <value>true</value>
                            </systemProperty>
                            <systemProperty>
                                <key>logback.configurationFile</key>
                                <value>${logback.configurationFile}</value>
                            </systemProperty>
                            <systemProperty>
                                <key>akka.javasdk.dev-mode.project-artifact-id</key>
                                <value>${project.artifactId}</value>
                            </systemProperty>
                        </systemProperties>
                    </configuration>
                </plugin>
            </plugins>
        </pluginManagement>

        <plugins>
            <plugin>
                <groupId>org.apache.maven.plugins</groupId>
                <artifactId>maven-assembly-plugin</artifactId>
            </plugin>

            <plugin>
                <groupId>org.apache.maven.plugins</groupId>
                <artifactId>maven-compiler-plugin</artifactId>
            </plugin>

            <plugin>
                <groupId>org.apache.maven.plugins</groupId>
                <artifactId>maven-surefire-plugin</artifactId>
            </plugin>

            <plugin>
                <groupId>org.apache.maven.plugins</groupId>
                <artifactId>maven-failsafe-plugin</artifactId>
            </plugin>

            <plugin>
                <groupId>org.apache.maven.plugins</groupId>
                <artifactId>maven-deploy-plugin</artifactId>
            </plugin>

            <plugin>
                <groupId>org.codehaus.mojo</groupId>
                <artifactId>build-helper-maven-plugin</artifactId>
            </plugin>

            <plugin>
                <groupId>io.fabric8</groupId>
                <artifactId>docker-maven-plugin</artifactId>
            </plugin>

        </plugins>
    </build>

    <profiles>

        <profile>
            <id>it</id>
            <build>
                <plugins>
                    <plugin>
                        <groupId>org.codehaus.gmaven</groupId>
                        <artifactId>groovy-maven-plugin</artifactId>
                        <version>2.1.1</version>
                        <executions>
                            <execution>
                                <phase>integration-test</phase>
                                <goals>
                                    <goal>execute</goal>
                                </goals>
                                <configuration>
                                    <source>
                                        log.warn('The 'it' profile is deprecated. It will be removed in future versions. Integration tests only need `mvn verify` to run.')
                                    </source>
                                </configuration>
                            </execution>
                        </executions>
                    </plugin>
                </plugins>
            </build>
        </profile>

        <profile>
            <id>clean-on-missing-descriptor</id>
            <activation>
                <file>
                    <missing>target/classes/META-INF/akka-javasdk-components.conf</missing>
                </file>
            </activation>
            <build>
                <plugins>
                    <plugin>
                        <groupId>org.apache.maven.plugins</groupId>
                        <artifactId>maven-clean-plugin</artifactId>
                        <version>3.4.0</version>
                        <executions>
                            <execution>
                                <id>clean-on-missing-descriptor</id>
                                <phase>initialize</phase>
                                <goals>
                                    <goal>clean</goal>
                                </goals>
                            </execution>
                        </executions>
                    </plugin>
                </plugins>
            </build>
        </profile>

        <profile>
            <id>generate-protobuf-endpoints</id>
            <activation>
                <file>
                    <exists>src/main/proto</exists>
                </file>
            </activation>
            <build>
                <plugins>
                    <plugin>
                        <groupId>com.lightbend.akka.grpc</groupId>
                        <artifactId>akka-grpc-maven-plugin</artifactId>
                        <version>${akka.grpc.version}</version>
                        <configuration>
                            <generatorSettings>
                                <!-- required to generate the instance-per-request handler -->
                                <generateScalaHandlerFactory>true</generateScalaHandlerFactory>
                                <blockingApis>true</blockingApis>
                            </generatorSettings>
                        </configuration>
                        <!-- Hook the generate goal into the lifecycle, automatically tied to generate-sources -->
                        <executions>
                            <execution>
                                <goals>
                                    <goal>generate</goal>
                                </goals>
                            </execution>
                        </executions>
                    </plugin>
                </plugins>
            </build>
        </profile>

        <profile>
            <id>standalone</id>
            <properties>
                <docker.base.image>eclipse-temurin:21.0.1_12-jre-jammy</docker.base.image>
            </properties>
            <dependencyManagement>
                <dependencies>
                    <dependency>
                        <groupId>io.kalix</groupId>
                        <artifactId>akka-runtime-core_2.13</artifactId>
                        <version>${akka-runtime.version}</version>
                    </dependency>
                </dependencies>
            </dependencyManagement>

            <dependencies>
                <dependency>
                    <groupId>io.kalix</groupId>
                    <artifactId>akka-runtime-core_2.13</artifactId>
                </dependency>
            </dependencies>

            <build>
                <pluginManagement>
                <plugins>
                    <plugin>
                        <groupId>io.fabric8</groupId>
                        <artifactId>docker-maven-plugin</artifactId>
                        <version>${docker-maven-plugin.version}</version>
                        <configuration combine.self="override">
                            <skip>${skip.docker}</skip>
                            <images>
                                <image>
                                    <name>${docker.image}:%l</name>
                                    <build>
                                        <!-- Base Docker image which contains jre-->
                                        <from>${docker.base.image}</from>
                                        <buildOptions>
                                            <platform>${docker.platform}</platform>
                                        </buildOptions>
                                        <tags>
                                            <!-- tag for generated image -->
                                            <tag>${docker.tag}</tag>
                                        </tags>
                                        <entryPoint>
                                            <exec>
                                                <arg>java</arg>
                                                <arg>-cp</arg>
                                                <arg>/maven/*</arg>
                                                <arg>-Dconfig.resource=runtime-standalone.conf</arg>
                                                <arg>kalix.runtime.AkkaRuntimeMain</arg>
                                            </exec>
                                        </entryPoint>
                                        <assembly>
                                            <descriptorRef>artifact-with-dependencies</descriptorRef>
                                        </assembly>
                                    </build>
                                </image>
                            </images>
                        </configuration>
                        <executions>
                            <execution>
                                <id>build-docker-image</id>
                                <phase>install</phase>
                                <goals>
                                    <goal>build</goal>
                                </goals>
                            </execution>
                        </executions>
                    </plugin>
                </plugins>
                </pluginManagement>
            </build>
        </profile>
    </profiles>

    <dependencyManagement>
        <dependencies>
            <dependency>
                <groupId>io.akka</groupId>
                <artifactId>akka-javasdk</artifactId>
                <version>${akka-javasdk.version}</version>
            </dependency>
            <dependency>
                <groupId>io.akka</groupId>
                <artifactId>akka-javasdk-testkit</artifactId>
                <version>${akka-javasdk.version}</version>
            </dependency>
            <dependency>
                <groupId>io.kalix</groupId>
                <artifactId>kalix-dev-runtime_2.13</artifactId>
                <version>${akka-runtime.version}</version>
            </dependency>
        </dependencies>
    </dependencyManagement>

    <dependencies>
        <dependency>
            <groupId>io.akka</groupId>
            <artifactId>akka-javasdk</artifactId>
            <scope>compile</scope>
        </dependency>
        <dependency>
            <groupId>io.akka</groupId>
            <artifactId>akka-javasdk-testkit</artifactId>
            <scope>test</scope>
        </dependency>
        <dependency>
            <groupId>io.kalix</groupId>
            <artifactId>kalix-dev-runtime_2.13</artifactId>
            <scope>runtime</scope>
        </dependency>
    </dependencies>
</project><|MERGE_RESOLUTION|>--- conflicted
+++ resolved
@@ -40,11 +40,7 @@
 
         <!-- These are dependent on runtime environment and cannot be customized by users -->
         <maven.compiler.release>21</maven.compiler.release>
-<<<<<<< HEAD
-        <akka-runtime.version>1.4.7</akka-runtime.version>
-=======
-        <kalix-runtime.version>1.4.8</kalix-runtime.version>
->>>>>>> ec2e1a4c
+        <akka-runtime.version>1.4.8</akka-runtime.version>
 
         <project.build.sourceEncoding>UTF-8</project.build.sourceEncoding>
         <skip.docker>false</skip.docker>
