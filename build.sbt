--- conflicted
+++ resolved
@@ -141,51 +141,6 @@
   .settings(Dependencies.javaSdk)
 
 lazy val javaSdkProtobufTestKit = project
-<<<<<<< HEAD
-.in(file("sdk/java-sdk-protobuf-testkit"))
-.dependsOn(javaSdkProtobuf)
-.enablePlugins(AkkaGrpcPlugin, BuildInfoPlugin, Publish)
-.settings(commonCompilerSettings)
-.settings(
-  name := "kalix-java-sdk-protobuf-testkit",
-  // only packages that are to be released with scala 3 should have the _3 appended
-  // i.e. java sdk package names should remain without suffix
-  crossPaths := scalaVersion.value.startsWith("3."),
-  Compile / javacOptions ++= Seq("--release", "11"),
-  Compile / scalacOptions ++= Seq("-release", "11"),
-  buildInfoKeys := Seq[BuildInfoKey](
-    name,
-    version,
-    "runtimeImage" -> Kalix.RuntimeImage,
-    "runtimeVersion" -> Kalix.RuntimeVersion,
-    "scalaVersion" -> scalaVersion.value),
-  buildInfoPackage := "kalix.javasdk.testkit",
-  crossScalaVersions := Dependencies.CrossScalaVersions,
-  // Generate javadocs by just including non generated Java sources
-  Compile / doc / sources := {
-    val javaSourceDir = (Compile / javaSource).value.getAbsolutePath
-    (Compile / doc / sources).value.filter(_.getAbsolutePath.startsWith(javaSourceDir))
-  },
-  // javadoc (I think java 9 onwards) refuses to compile javadocs if it can't compile the entire source path.
-  // but since we have java files depending on Scala files, we need to include ourselves on the classpath.
-  Compile / doc / dependencyClasspath := (Compile / fullClasspath).value,
-  Compile / doc / javacOptions ++= Seq(
-    "-Xdoclint:none",
-    "-overview",
-    ((Compile / javaSource).value / "overview.html").getAbsolutePath,
-    "-notimestamp",
-    "-doctitle",
-    "Kalix Java Protobuf SDK Testkit",
-    "-noqualifier",
-    "java.lang"))
-.settings(Dependencies.javaSdkTestKit)
-
-lazy val javaSdkSpring = project
-  .in(file("sdk/java-sdk-spring"))
-  .dependsOn(coreSdk)
-  .dependsOn(devTools)
-  .enablePlugins(AkkaGrpcPlugin, BuildInfoPlugin, Publish)
-=======
   .in(file("sdk/java-sdk-protobuf-testkit"))
   .dependsOn(javaSdkProtobuf)
   .enablePlugins(AkkaGrpcPlugin, BuildInfoPlugin, Publish)
@@ -227,12 +182,10 @@
 
 lazy val javaSdkSpring = project
   .in(file("sdk/java-sdk-spring"))
-  .dependsOn(javaSdkProtobuf % "compile->compile;test->test")
-  .dependsOn(devTools % IntegrationTest)
-  .dependsOn(javaSdkProtobufTestKit % IntegrationTest)
-  .enablePlugins(AkkaGrpcPlugin, BuildInfoPlugin, Publish, IntegrationTests)
-  .disablePlugins(CiReleasePlugin) // we use publishSigned, but use a pgp utility from CiReleasePlugin
->>>>>>> 71c73e55
+  .dependsOn(coreSdk)
+  .dependsOn(devTools)
+  .enablePlugins(AkkaGrpcPlugin, BuildInfoPlugin, Publish)
+  .disablePlugins(CiReleasePlugin) // we use publishSigned, but use a pgp utility from CiReleasePlugin
   .settings(commonCompilerSettings)
   .settings(disciplinedScalacSettings)
   .settings(
@@ -283,13 +236,8 @@
 lazy val javaSdkSpringTestKit = project
   .in(file("sdk/java-sdk-spring-testkit"))
   .dependsOn(javaSdkSpring)
-<<<<<<< HEAD
   .enablePlugins(AkkaGrpcPlugin, BuildInfoPlugin, Publish, IntegrationTests)
-=======
-  .dependsOn(javaSdkProtobufTestKit)
-  .enablePlugins(BuildInfoPlugin, Publish)
-  .disablePlugins(CiReleasePlugin) // we use publishSigned, but use a pgp utility from CiReleasePlugin
->>>>>>> 71c73e55
+  .disablePlugins(CiReleasePlugin) // we use publishSigned, but use a pgp utility from CiReleasePlugin
   .settings(commonCompilerSettings)
   .settings(disciplinedScalacSettings)
   .settings(
@@ -435,33 +383,6 @@
   .settings(Dependencies.scalaSdk)
 
 lazy val scalaSdkProtobufTestKit = project
-<<<<<<< HEAD
-.in(file("sdk/scala-sdk-protobuf-testkit"))
-.dependsOn(scalaSdkProtobuf)
-.dependsOn(javaSdkProtobufTestKit)
-.enablePlugins(BuildInfoPlugin, Publish)
-.settings(commonCompilerSettings)
-.settings(disciplinedScalacSettings)
-.settings(
-  name := "kalix-scala-sdk-protobuf-testkit",
-  Compile / javacOptions ++= Seq("--release", "11"),
-  Compile / scalacOptions ++= Seq("-release", "11"),
-  buildInfoKeys := Seq[BuildInfoKey](
-    name,
-    version,
-    "protocolMajorVersion" -> Kalix.ProtocolVersionMajor,
-    "protocolMinorVersion" -> Kalix.ProtocolVersionMinor,
-    "scalaVersion" -> scalaVersion.value),
-  crossScalaVersions := Dependencies.CrossScalaVersions,
-  buildInfoPackage := "kalix.scalasdk.testkit",
-  inTask(doc)(
-    Seq(
-      Compile / scalacOptions ++= scaladocOptions(
-        "Kalix Scala Protobuf SDK TestKit",
-        version.value,
-        (ThisBuild / baseDirectory).value))))
-.settings(Dependencies.scalaSdkTestKit)
-=======
   .in(file("sdk/scala-sdk-protobuf-testkit"))
   .dependsOn(scalaSdkProtobuf)
   .dependsOn(javaSdkProtobufTestKit)
@@ -488,7 +409,6 @@
           version.value,
           (ThisBuild / baseDirectory).value))))
   .settings(Dependencies.scalaSdkTestKit)
->>>>>>> 71c73e55
 
 def scaladocOptions(title: String, ver: String, base: File): List[String] = {
   val urlString = githubUrl(ver) + "/€{FILE_PATH_EXT}#L€{FILE_LINE}"
@@ -592,23 +512,23 @@
   .settings(Dependencies.tck)
 
 lazy val scalaTck = project
-.in(file("tck/scala-tck"))
-.dependsOn(scalaSdkProtobuf, scalaSdkProtobufTestKit)
-.enablePlugins(AkkaGrpcPlugin, PublicDockerImage, ReflectiveCodeGen)
-.settings(commonCompilerSettings)
-.settings(disciplinedScalacSettings)
-.settings(
-  name := "kalix-tck-scala-sdk",
-  Compile / javacOptions ++= Seq("--release", "11"),
-  Compile / scalacOptions ++= Seq("-release", "11"),
-  crossScalaVersions := Dependencies.CrossScalaVersions,
-  akkaGrpcGeneratedLanguages := Seq(AkkaGrpc.Scala),
-  libraryDependencies ++= Seq(Dependencies.kalixSdkProtocol % "protobuf-src"),
-  ReflectiveCodeGen.copyUnmanagedSources := true,
-  Compile / mainClass := Some("kalix.scalasdk.tck.ScalaSdkTck"),
-  dockerEnvVars += "HOST" -> "0.0.0.0",
-  dockerExposedPorts += 8080)
-.settings(Dependencies.tck)
+  .in(file("tck/scala-tck"))
+  .dependsOn(scalaSdkProtobuf, scalaSdkProtobufTestKit)
+  .enablePlugins(AkkaGrpcPlugin, PublicDockerImage, ReflectiveCodeGen)
+  .settings(commonCompilerSettings)
+  .settings(disciplinedScalacSettings)
+  .settings(
+    name := "kalix-tck-scala-sdk",
+    Compile / javacOptions ++= Seq("--release", "11"),
+    Compile / scalacOptions ++= Seq("-release", "11"),
+    crossScalaVersions := Dependencies.CrossScalaVersions,
+    akkaGrpcGeneratedLanguages := Seq(AkkaGrpc.Scala),
+    libraryDependencies ++= Seq(Dependencies.kalixSdkProtocol % "protobuf-src"),
+    ReflectiveCodeGen.copyUnmanagedSources := true,
+    Compile / mainClass := Some("kalix.scalasdk.tck.ScalaSdkTck"),
+    dockerEnvVars += "HOST" -> "0.0.0.0",
+    dockerExposedPorts += 8080)
+  .settings(Dependencies.tck)
 
 lazy val codegenCore =
   project
