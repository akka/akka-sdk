/*
 * Copyright (C) 2021-2025 Lightbend Inc. <https://www.lightbend.com>
 */

package akkajavasdk.components.workflowentities;

<<<<<<< HEAD
=======
import akka.Done;
>>>>>>> 32651220
import akka.javasdk.annotations.ComponentId;
import akka.javasdk.client.ComponentClient;
import akka.javasdk.workflow.Workflow;
import akka.javasdk.workflow.WorkflowContext;
import akkajavasdk.components.actions.echo.Message;
import java.time.Duration;

@ComponentId("workflow-with-timer")
public class WorkflowWithTimer extends Workflow<FailingCounterState> {

  private final String counterStepName = "counter";

  private final WorkflowContext workflowContext;
  private final ComponentClient componentClient;

  public WorkflowWithTimer(WorkflowContext workflowContext, ComponentClient componentClient) {
    this.workflowContext = workflowContext;
    this.componentClient = componentClient;
  }


  @Override
<<<<<<< HEAD
  public WorkflowConfig configuration() {
    return WorkflowConfig.builder()
      .defaultStepTimeout(Duration.ofMillis(50))
      .build();
=======
  public WorkflowDef<FailingCounterState> definition() {
    var counterInc =
        step(counterStepName)
            .asyncCall(
                () -> {
                  var pingWorkflow =
                      componentClient
                          .forWorkflow(workflowContext.workflowId())
                          .method(WorkflowWithTimer::pingWorkflow)
                          .deferred(new CounterScheduledValue(12));

                  timers().createSingleTimer("ping", Duration.ofSeconds(2), pingWorkflow);

                  return CompletableFuture.completedFuture(
                      Done.done()); // FIXME remove once we have sync/blocking workflow calls
                })
            .andThen(Done.class, __ -> effects().pause())
            .timeout(Duration.ofMillis(50));

    return workflow().addStep(counterInc);
>>>>>>> 32651220
  }

  public Effect<Message> startFailingCounter(String counterId) {
    return effects()
<<<<<<< HEAD
      .updateState(new FailingCounterState(counterId, 0, false))
      .transitionTo(WorkflowWithTimer::counterStep)
      .thenReply(new Message("workflow started"));
=======
        .updateState(new FailingCounterState(counterId, 0, false))
        .transitionTo(counterStepName)
        .thenReply(new Message("workflow started"));
>>>>>>> 32651220
  }

  public Effect<Message> startFailingCounterWithReqParam(String counterId) {
    return effects()
<<<<<<< HEAD
      .updateState(new FailingCounterState(counterId, 0, false))
      .transitionTo(WorkflowWithTimer::counterStep)
      .thenReply(new Message("workflow started"));
=======
        .updateState(new FailingCounterState(counterId, 0, false))
        .transitionTo(counterStepName)
        .thenReply(new Message("workflow started"));
>>>>>>> 32651220
  }


  private StepEffect counterStep() {
    var pingWorkflow =
      componentClient
        .forWorkflow(workflowContext.workflowId())
        .method(WorkflowWithTimer::pingWorkflow)
        .deferred(new CounterScheduledValue(12));

    timers().createSingleTimer("ping", Duration.ofSeconds(2), pingWorkflow);

    return stepEffects().thenPause();
  }

  public Effect<String> pingWorkflow(CounterScheduledValue counterScheduledValue) {
    return effects()
        .updateState(currentState().asFinished(counterScheduledValue.value()))
        .end()
        .thenReply("workflow finished");
  }

  public Effect<FailingCounterState> get() {
    return effects().reply(currentState());
  }
}<|MERGE_RESOLUTION|>--- conflicted
+++ resolved
@@ -4,10 +4,7 @@
 
 package akkajavasdk.components.workflowentities;
 
-<<<<<<< HEAD
-=======
 import akka.Done;
->>>>>>> 32651220
 import akka.javasdk.annotations.ComponentId;
 import akka.javasdk.client.ComponentClient;
 import akka.javasdk.workflow.Workflow;
@@ -30,59 +27,24 @@
 
 
   @Override
-<<<<<<< HEAD
   public WorkflowConfig configuration() {
     return WorkflowConfig.builder()
       .defaultStepTimeout(Duration.ofMillis(50))
       .build();
-=======
-  public WorkflowDef<FailingCounterState> definition() {
-    var counterInc =
-        step(counterStepName)
-            .asyncCall(
-                () -> {
-                  var pingWorkflow =
-                      componentClient
-                          .forWorkflow(workflowContext.workflowId())
-                          .method(WorkflowWithTimer::pingWorkflow)
-                          .deferred(new CounterScheduledValue(12));
-
-                  timers().createSingleTimer("ping", Duration.ofSeconds(2), pingWorkflow);
-
-                  return CompletableFuture.completedFuture(
-                      Done.done()); // FIXME remove once we have sync/blocking workflow calls
-                })
-            .andThen(Done.class, __ -> effects().pause())
-            .timeout(Duration.ofMillis(50));
-
-    return workflow().addStep(counterInc);
->>>>>>> 32651220
   }
 
   public Effect<Message> startFailingCounter(String counterId) {
     return effects()
-<<<<<<< HEAD
       .updateState(new FailingCounterState(counterId, 0, false))
       .transitionTo(WorkflowWithTimer::counterStep)
       .thenReply(new Message("workflow started"));
-=======
-        .updateState(new FailingCounterState(counterId, 0, false))
-        .transitionTo(counterStepName)
-        .thenReply(new Message("workflow started"));
->>>>>>> 32651220
   }
 
   public Effect<Message> startFailingCounterWithReqParam(String counterId) {
     return effects()
-<<<<<<< HEAD
       .updateState(new FailingCounterState(counterId, 0, false))
       .transitionTo(WorkflowWithTimer::counterStep)
       .thenReply(new Message("workflow started"));
-=======
-        .updateState(new FailingCounterState(counterId, 0, false))
-        .transitionTo(counterStepName)
-        .thenReply(new Message("workflow started"));
->>>>>>> 32651220
   }
 
 
