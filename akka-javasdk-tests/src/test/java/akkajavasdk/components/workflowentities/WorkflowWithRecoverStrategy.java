--- conflicted
+++ resolved
@@ -4,20 +4,13 @@
 
 package akkajavasdk.components.workflowentities;
 
-<<<<<<< HEAD
-=======
 import static java.time.Duration.ofSeconds;
 
->>>>>>> 32651220
 import akka.javasdk.annotations.ComponentId;
 import akka.javasdk.client.ComponentClient;
 import akka.javasdk.workflow.Workflow;
 import akkajavasdk.components.actions.echo.Message;
-<<<<<<< HEAD
 
-import static java.time.Duration.ofSeconds;
-=======
->>>>>>> 32651220
 
 @ComponentId("workflow-with-recover-strategy")
 public class WorkflowWithRecoverStrategy extends Workflow<FailingCounterState> {
@@ -29,7 +22,6 @@
   }
 
   @Override
-<<<<<<< HEAD
   public WorkflowConfig configuration() {
     return WorkflowConfig.builder()
       .workflowTimeout(ofSeconds(30))
@@ -38,33 +30,6 @@
         WorkflowWithRecoverStrategy::counterStep,
         maxRetries(1).failoverTo(WorkflowWithRecoverStrategy::counterStepFailover))
       .build();
-=======
-  public WorkflowDef<FailingCounterState> definition() {
-    var counterInc =
-        step(counterStepName)
-            .call(
-                () -> {
-                  var nextValue = currentState().value() + 1;
-                  return componentClient
-                      .forEventSourcedEntity(currentState().counterId())
-                      .method(FailingCounterEntity::increase)
-                      .invoke(nextValue);
-                })
-            .andThen(Integer.class, __ -> effects().updateState(currentState().asFinished()).end());
-
-    var counterIncFailover =
-        step(counterFailoverStepName)
-            .call(() -> "nothing")
-            .andThen(
-                String.class,
-                __ -> effects().updateState(currentState().inc()).transitionTo(counterStepName));
-
-    return workflow()
-        .timeout(ofSeconds(30))
-        .defaultStepTimeout(ofSeconds(10))
-        .addStep(counterInc, maxRetries(1).failoverTo(counterFailoverStepName))
-        .addStep(counterIncFailover);
->>>>>>> 32651220
   }
 
   public Effect<Message> startFailingCounter(String counterId) {
@@ -74,7 +39,6 @@
         .thenReply(new Message("workflow started"));
   }
 
-<<<<<<< HEAD
   private StepEffect counterStep() {
     var nextValue = currentState().value() + 1;
      componentClient
@@ -93,10 +57,7 @@
       .thenTransitionTo(WorkflowWithRecoverStrategy::counterStep);
   }
 
-  public Effect<FailingCounterState> get(){
-=======
   public Effect<FailingCounterState> get() {
->>>>>>> 32651220
     if (currentState() != null) {
       return effects().reply(currentState());
     } else {
