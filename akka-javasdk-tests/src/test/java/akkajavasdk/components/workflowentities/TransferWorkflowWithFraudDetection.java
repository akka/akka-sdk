/*
 * Copyright (C) 2021-2025 Lightbend Inc. <https://www.lightbend.com>
 */

package akkajavasdk.components.workflowentities;

import akka.javasdk.annotations.ComponentId;
import akka.javasdk.client.ComponentClient;
import akka.javasdk.workflow.Workflow;
import akkajavasdk.components.actions.echo.Message;
import akkajavasdk.components.workflowentities.FraudDetectionResult.TransferRejected;
import akkajavasdk.components.workflowentities.FraudDetectionResult.TransferRequiresManualAcceptation;
import akkajavasdk.components.workflowentities.FraudDetectionResult.TransferVerified;

@ComponentId("transfer-workflow-with-fraud-detection")
public class TransferWorkflowWithFraudDetection extends Workflow<TransferState> {

  private final ComponentClient componentClient;

  public TransferWorkflowWithFraudDetection(ComponentClient componentClient) {
    this.componentClient = componentClient;
  }

<<<<<<< HEAD
=======
  @Override
  public WorkflowDef<TransferState> definition() {
    var fraudDetection =
        step(fraudDetectionStepName)
            .call(Transfer.class, this::checkFrauds)
            .andThen(FraudDetectionResult.class, this::processFraudDetectionResult);

    var withdraw =
        step(withdrawStepName)
            .call(
                Withdraw.class,
                cmd ->
                    componentClient
                        .forKeyValueEntity(cmd.from)
                        .method(WalletEntity::withdraw)
                        .invoke(cmd.amount))
            .andThen(String.class, this::moveToDeposit);

    var deposit =
        step(depositStepName)
            .call(
                Deposit.class,
                cmd ->
                    componentClient
                        .forKeyValueEntity(cmd.to)
                        .method(WalletEntity::deposit)
                        .invoke(cmd.amount))
            .andThen(String.class, this::finishWithSuccess);

    return workflow().addStep(fraudDetection).addStep(withdraw).addStep(deposit);
  }
>>>>>>> 32651220

  public Effect<Message> startTransfer(Transfer transfer) {
    if (transfer.amount() <= 0) {
      return effects().error("Transfer amount should be greater than zero");
    } else {
      if (currentState() == null) {
        return effects()
            .updateState(new TransferState(transfer, "started"))
            .transitionTo(TransferWorkflowWithFraudDetection::detectFraud)
            .withInput(transfer)
            .thenReply(new Message("transfer started"));
      } else {
        return effects().reply(new Message("transfer started already"));
      }
    }
  }


  public Effect<Message> acceptTransfer() {
    if (currentState() == null) {
      return effects().reply(new Message("transfer not started"));
    } else if (!currentState().accepted() && !currentState().finished()) {
<<<<<<< HEAD

      var withdrawInput = new Withdraw(currentState().transfer().from(), currentState().transfer().amount());

=======
      var withdrawInput =
          new Withdraw(currentState().transfer().from(), currentState().transfer().amount());
>>>>>>> 32651220
      return effects()
          .updateState(currentState().asAccepted())
          .transitionTo(TransferWorkflowWithFraudDetection::withdraw)
          .withInput(withdrawInput)
          .thenReply(new Message("transfer accepted"));

    } else {
      return effects().reply(new Message("transfer cannot be accepted"));
    }
  }

  public Effect<TransferState> getTransferState() {
    if (currentState() == null) {
      return effects().error("transfer not started");
    } else {
      return effects().reply(currentState());
    }
  }

<<<<<<< HEAD
=======
  private Effect.TransitionalEffect<Void> finishWithSuccess(String response) {
    var state = currentState().withLastStep(depositStepName);
    return effects().updateState(state).end();
  }

  private Effect.TransitionalEffect<Void> moveToDeposit(String response) {
    var state = currentState().withLastStep(withdrawStepName);

    var depositInput =
        new Deposit(currentState().transfer().to(), currentState().transfer().amount());

    return effects().updateState(state).transitionTo(depositStepName, depositInput);
  }

>>>>>>> 32651220
  private FraudDetectionResult checkFrauds(Transfer transfer) {
    if (transfer.amount() >= 1000 && transfer.amount() < 1000000) {
      return new TransferRequiresManualAcceptation(transfer);
    } else if (transfer.amount() >= 1000000) {
      return new TransferRejected(transfer);
    } else {
      return new TransferVerified(transfer);
    }
  }

  private StepEffect detectFraud(Transfer transfer) {

    var result = checkFrauds(transfer);
    var state = currentState().withLastStep("fraud-detection");

    switch (result) {
      case TransferVerified transferVerified -> {
        var withdrawInput =
            new Withdraw(transferVerified.transfer.from(), transferVerified.transfer.amount());

<<<<<<< HEAD
        return stepEffects()
          .updateState(state)
          .thenTransitionTo(TransferWorkflowWithFraudDetection::withdraw)
          .withInput(withdrawInput);
      }
      case TransferRequiresManualAcceptation __ -> {
        return stepEffects()
          .updateState(state)
          .thenPause();
      }
      case TransferRejected __ -> {
        return stepEffects()
          .updateState(state.asFinished())
          .thenEnd();
=======
        return effects().updateState(state).transitionTo(withdrawStepName, withdrawInput);
      }
      case TransferRequiresManualAcceptation transferRequiresManualAcceptation -> {
        return effects().updateState(state).pause();
      }
      case TransferRejected transferRejected -> {
        return effects().updateState(state.asFinished()).end();
>>>>>>> 32651220
      }
    }
  }

  private StepEffect withdraw(Withdraw withdraw) {

    componentClient
      .forKeyValueEntity(withdraw.from)
      .method(WalletEntity::withdraw)
      .invoke(withdraw.amount);

    var state = currentState().withLastStep("withdraw");
    var depositInput = new Deposit(currentState().transfer().to(), currentState().transfer().amount());

    return stepEffects()
      .updateState(state)
      .thenTransitionTo(TransferWorkflowWithFraudDetection::deposit)
      .withInput(depositInput);
  }

  private StepEffect deposit(Deposit deposit) {

    componentClient
      .forKeyValueEntity(deposit.to)
      .method(WalletEntity::deposit)
      .invoke(deposit.amount);

    var state = currentState().withLastStep("deposit");

    return stepEffects()
      .updateState(state)
      .thenEnd();
  }
}<|MERGE_RESOLUTION|>--- conflicted
+++ resolved
@@ -21,40 +21,6 @@
     this.componentClient = componentClient;
   }
 
-<<<<<<< HEAD
-=======
-  @Override
-  public WorkflowDef<TransferState> definition() {
-    var fraudDetection =
-        step(fraudDetectionStepName)
-            .call(Transfer.class, this::checkFrauds)
-            .andThen(FraudDetectionResult.class, this::processFraudDetectionResult);
-
-    var withdraw =
-        step(withdrawStepName)
-            .call(
-                Withdraw.class,
-                cmd ->
-                    componentClient
-                        .forKeyValueEntity(cmd.from)
-                        .method(WalletEntity::withdraw)
-                        .invoke(cmd.amount))
-            .andThen(String.class, this::moveToDeposit);
-
-    var deposit =
-        step(depositStepName)
-            .call(
-                Deposit.class,
-                cmd ->
-                    componentClient
-                        .forKeyValueEntity(cmd.to)
-                        .method(WalletEntity::deposit)
-                        .invoke(cmd.amount))
-            .andThen(String.class, this::finishWithSuccess);
-
-    return workflow().addStep(fraudDetection).addStep(withdraw).addStep(deposit);
-  }
->>>>>>> 32651220
 
   public Effect<Message> startTransfer(Transfer transfer) {
     if (transfer.amount() <= 0) {
@@ -77,14 +43,9 @@
     if (currentState() == null) {
       return effects().reply(new Message("transfer not started"));
     } else if (!currentState().accepted() && !currentState().finished()) {
-<<<<<<< HEAD
 
-      var withdrawInput = new Withdraw(currentState().transfer().from(), currentState().transfer().amount());
-
-=======
       var withdrawInput =
           new Withdraw(currentState().transfer().from(), currentState().transfer().amount());
->>>>>>> 32651220
       return effects()
           .updateState(currentState().asAccepted())
           .transitionTo(TransferWorkflowWithFraudDetection::withdraw)
@@ -104,23 +65,6 @@
     }
   }
 
-<<<<<<< HEAD
-=======
-  private Effect.TransitionalEffect<Void> finishWithSuccess(String response) {
-    var state = currentState().withLastStep(depositStepName);
-    return effects().updateState(state).end();
-  }
-
-  private Effect.TransitionalEffect<Void> moveToDeposit(String response) {
-    var state = currentState().withLastStep(withdrawStepName);
-
-    var depositInput =
-        new Deposit(currentState().transfer().to(), currentState().transfer().amount());
-
-    return effects().updateState(state).transitionTo(depositStepName, depositInput);
-  }
-
->>>>>>> 32651220
   private FraudDetectionResult checkFrauds(Transfer transfer) {
     if (transfer.amount() >= 1000 && transfer.amount() < 1000000) {
       return new TransferRequiresManualAcceptation(transfer);
@@ -141,7 +85,6 @@
         var withdrawInput =
             new Withdraw(transferVerified.transfer.from(), transferVerified.transfer.amount());
 
-<<<<<<< HEAD
         return stepEffects()
           .updateState(state)
           .thenTransitionTo(TransferWorkflowWithFraudDetection::withdraw)
@@ -156,15 +99,6 @@
         return stepEffects()
           .updateState(state.asFinished())
           .thenEnd();
-=======
-        return effects().updateState(state).transitionTo(withdrawStepName, withdrawInput);
-      }
-      case TransferRequiresManualAcceptation transferRequiresManualAcceptation -> {
-        return effects().updateState(state).pause();
-      }
-      case TransferRejected transferRejected -> {
-        return effects().updateState(state.asFinished()).end();
->>>>>>> 32651220
       }
     }
   }
