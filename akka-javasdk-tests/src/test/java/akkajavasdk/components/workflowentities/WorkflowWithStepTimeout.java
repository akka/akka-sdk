--- conflicted
+++ resolved
@@ -9,25 +9,15 @@
 
 import akka.javasdk.annotations.ComponentId;
 import akka.javasdk.workflow.Workflow;
-<<<<<<< HEAD
 
 import static java.time.Duration.ofMillis;
 import static java.time.Duration.ofSeconds;
-=======
-import akkajavasdk.components.actions.echo.Message;
-import java.util.concurrent.CompletableFuture;
-import java.util.concurrent.Executor;
-import java.util.concurrent.TimeUnit;
-import org.slf4j.Logger;
-import org.slf4j.LoggerFactory;
->>>>>>> 32651220
 
 @ComponentId("workflow-with-step-timeout")
 public class WorkflowWithStepTimeout extends Workflow<FailingCounterState> {
 
 
   @Override
-<<<<<<< HEAD
   public WorkflowConfig configuration() {
     return WorkflowConfig.builder()
       .workflowTimeout(ofSeconds(8))
@@ -36,51 +26,13 @@
         WorkflowWithStepTimeout::counterStep,
         maxRetries(1).failoverTo(WorkflowWithStepTimeout::counterFailover))
       .build();
-=======
-  public WorkflowDef<FailingCounterState> definition() {
-    var counterInc =
-        step(counterStepName)
-            .asyncCall(
-                () -> {
-                  logger.info("Running");
-                  return CompletableFuture.supplyAsync(() -> "produces time out", delayedExecutor);
-                })
-            .andThen(String.class, __ -> effects().transitionTo(counterFailoverStepName))
-            .timeout(ofMillis(20));
-
-    var counterIncFailover =
-        step(counterFailoverStepName)
-            .call(() -> "nothing")
-            .andThen(
-                String.class,
-                __ -> {
-                  var updatedState = currentState().inc();
-                  if (updatedState.value() == 2) {
-                    return effects().updateState(updatedState.asFinished()).end();
-                  } else {
-                    return effects().updateState(updatedState).transitionTo(counterStepName);
-                  }
-                });
-
-    return workflow()
-        .timeout(ofSeconds(8))
-        .defaultStepTimeout(ofMillis(20))
-        .addStep(counterInc, maxRetries(1).failoverTo(counterFailoverStepName))
-        .addStep(counterIncFailover);
->>>>>>> 32651220
   }
 
   public Effect<Message> startFailingCounter(String counterId) {
     return effects()
-<<<<<<< HEAD
       .updateState(new FailingCounterState(counterId, 0, false))
       .transitionTo(WorkflowWithStepTimeout::counterStep)
       .thenReply(new Message("workflow started"));
-=======
-        .updateState(new FailingCounterState(counterId, 0, false))
-        .transitionTo(counterStepName)
-        .thenReply(new Message("workflow started"));
->>>>>>> 32651220
   }
 
   private StepEffect counterStep()throws InterruptedException {
