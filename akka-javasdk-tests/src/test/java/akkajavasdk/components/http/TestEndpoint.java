/*
 * Copyright (C) 2021-2025 Lightbend Inc. <https://www.lightbend.com>
 */

package akkajavasdk.components.http;

import akka.javasdk.Sanitizer;
import akka.javasdk.annotations.Acl;
import akka.javasdk.annotations.http.Get;
import akka.javasdk.annotations.http.HttpEndpoint;
import akka.javasdk.annotations.http.Post;
import akka.javasdk.http.AbstractHttpEndpoint;
import java.math.BigDecimal;
import java.util.List;

@HttpEndpoint()
@Acl(allow = @Acl.Matcher(principal = Acl.Principal.ALL))
public class TestEndpoint extends AbstractHttpEndpoint {

  private final Sanitizer sanitizer;

  public TestEndpoint(Sanitizer sanitizer) {
    this.sanitizer = sanitizer;
  }

  private boolean constructedOnVt = Thread.currentThread().isVirtual();

  @Get("/query/{name}")
  public String getQueryParams(String name) {
    String a = requestContext().queryParams().getString("a").get();
    Integer b = requestContext().queryParams().getInteger("b").get();
    Long c = requestContext().queryParams().getLong("c").get();
    return "name: " + name + ", a: " + a + ", b: " + b + ", c: " + c;
  }

  public record SomeRecord(String text, int number) {}

  @Post("/list-body")
  public List<SomeRecord> postListBody(List<SomeRecord> records) {
    return records;
  }

  @Get("/on-virtual")
  public String getOnVirtual() {
    if (Thread.currentThread().isVirtual() && constructedOnVt) return "ok";
    else throw new RuntimeException("Endpoint not executing on virtual thread");
  }

<<<<<<< HEAD
  @Get("/sanitized")
  public String sanitized() {
    return sanitizer.sanitize("Here's a string to sanitize: sanitizesanitizesanitize");
=======
  public record BigDecimalRequest(BigDecimal value) {}

  @Post("/big-decimal")
  public BigDecimalRequest postBigDecimal(BigDecimalRequest request) {
    return request;
>>>>>>> f527bf16
  }
}<|MERGE_RESOLUTION|>--- conflicted
+++ resolved
@@ -46,16 +46,15 @@
     else throw new RuntimeException("Endpoint not executing on virtual thread");
   }
 
-<<<<<<< HEAD
   @Get("/sanitized")
   public String sanitized() {
     return sanitizer.sanitize("Here's a string to sanitize: sanitizesanitizesanitize");
-=======
+  }
+  
   public record BigDecimalRequest(BigDecimal value) {}
 
   @Post("/big-decimal")
   public BigDecimalRequest postBigDecimal(BigDecimalRequest request) {
     return request;
->>>>>>> f527bf16
   }
 }