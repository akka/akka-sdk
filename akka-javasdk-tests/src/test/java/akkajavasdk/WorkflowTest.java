/*
 * Copyright (C) 2021-2025 Lightbend Inc. <https://www.lightbend.com>
 */

package akkajavasdk;

import static akkajavasdk.components.workflowentities.TransferConsumer.TRANSFER_CONSUMER_STORE;
import static java.time.temporal.ChronoUnit.SECONDS;
import static org.assertj.core.api.Assertions.assertThat;

import akka.javasdk.CommandException;
import akka.javasdk.testkit.TestKitSupport;
import akkajavasdk.components.MyException;
import akkajavasdk.components.actions.echo.Message;
import akkajavasdk.components.views.TransferView;
import akkajavasdk.components.workflowentities.DummyTransferStore;
import akkajavasdk.components.workflowentities.DummyWorkflow;
import akkajavasdk.components.workflowentities.FailingCounterEntity;
import akkajavasdk.components.workflowentities.Transfer;
import akkajavasdk.components.workflowentities.TransferState;
import akkajavasdk.components.workflowentities.TransferWorkflow;
import akkajavasdk.components.workflowentities.TransferWorkflowWithFraudDetection;
import akkajavasdk.components.workflowentities.WalletEntity;
import akkajavasdk.components.workflowentities.WorkflowWithDefaultRecoverStrategy;
import akkajavasdk.components.workflowentities.WorkflowWithRecoverStrategy;
import akkajavasdk.components.workflowentities.WorkflowWithStepTimeout;
import akkajavasdk.components.workflowentities.WorkflowWithTimeout;
import akkajavasdk.components.workflowentities.WorkflowWithTimer;
import akkajavasdk.components.workflowentities.WorkflowWithoutInitialState;
import akkajavasdk.components.workflowentities.hierarchy.TextWorkflow;
import java.util.List;
import java.util.Optional;
import java.util.UUID;
import java.util.concurrent.TimeUnit;
import org.awaitility.Awaitility;
import org.junit.jupiter.api.Assertions;
import org.junit.jupiter.api.Test;
import org.junit.jupiter.api.extension.ExtendWith;

@ExtendWith(Junit5LogCapturing.class)
public class WorkflowTest extends TestKitSupport {


  @Test
  public void shouldNotStartTransferForWithNegativeAmount() {
    var walletId1 = "1";
    var walletId2 = "2";
    createWallet(walletId1, 100);
    createWallet(walletId2, 100);
    var transferId = randomTransferId();
    var transfer = new Transfer(walletId1, walletId2, -10);

    Message message =
        componentClient
            .forWorkflow(transferId)
            .method(TransferWorkflow::startTransfer)
            .invoke(transfer);

    assertThat(message.text()).isEqualTo("Transfer amount should be greater than zero");
  }

  @Test
  public void shouldTransferMoneyAndDelete() {
    var walletId1 = "1";
    var walletId2 = "2";
    createWallet(walletId1, 100);
    createWallet(walletId2, 100);
    var transferId = randomTransferId();
    var transfer = new Transfer(walletId1, walletId2, 10);

    Message response =
        componentClient
            .forWorkflow(transferId)
            .method(TransferWorkflow::startTransfer)
            .invoke(transfer);

    assertThat(response.text()).contains("transfer started");

    Awaitility.await()
        .ignoreExceptions()
        .atMost(20, TimeUnit.of(SECONDS))
        .untilAsserted(
            () -> {
              var balance1 = getWalletBalance(walletId1);
              var balance2 = getWalletBalance(walletId2);

              assertThat(balance1).isEqualTo(90);
              assertThat(balance2).isEqualTo(110);
            });

    Awaitility.await()
        .ignoreExceptions()
        .atMost(20, TimeUnit.of(SECONDS))
        .untilAsserted(
            () -> {
              // this is mostly to verify that the last step (Runnable + Supplier) worked as expect
              String lastStep =
                  componentClient
                      .forWorkflow(transferId)
                      .method(TransferWorkflow::getLastStep)
                      .invoke()
                      .text();
              assertThat(lastStep).isEqualTo("logAndStop");
            });

    var isDeleted =
        componentClient.forWorkflow(transferId).method(TransferWorkflow::hasBeenDeleted).invoke();
    assertThat(isDeleted).isFalse();

    componentClient.forWorkflow(transferId).method(TransferWorkflow::delete).invoke();

    var isDeletedAfterDeletion =
        componentClient.forWorkflow(transferId).method(TransferWorkflow::hasBeenDeleted).invoke();
    assertThat(isDeletedAfterDeletion).isTrue();
  }

  @Test
  public void shouldUpdateAndDelete() {
    var walletId1 = "1";
    var walletId2 = "2";
    var transferId = randomTransferId();
    var transfer = new Transfer(walletId1, walletId2, 10);

    componentClient
        .forWorkflow(transferId)
        .method(TransferWorkflow::updateAndDelete)
        .invoke(transfer);

    var isDeleted =
        componentClient.forWorkflow(transferId).method(TransferWorkflow::hasBeenDeleted).invoke();
    assertThat(isDeleted).isTrue();
  }

  @Test
  public void shouldVerifyWorkflowSubscriptions() {
    var walletId1 = "1";
    var walletId2 = "2";
    createWallet(walletId1, 100);
    createWallet(walletId2, 100);
    var transferId1 = randomTransferId();
    var transferId2 = randomTransferId();
    var transfer1 = new Transfer(walletId1, walletId2, 10);
    var transfer2 = new Transfer(walletId1, walletId2, 20);

    componentClient
        .forWorkflow(transferId1)
        .method(TransferWorkflow::startTransfer)
        .invoke(transfer1);
    componentClient
        .forWorkflow(transferId2)
        .method(TransferWorkflow::startTransfer)
        .invoke(transfer2);

    Awaitility.await()
        .ignoreExceptions()
        .atMost(20, TimeUnit.of(SECONDS))
        .untilAsserted(
            () -> {
              var transferState1 = DummyTransferStore.get(TRANSFER_CONSUMER_STORE, transferId1);
              var transferState2 = DummyTransferStore.get(TRANSFER_CONSUMER_STORE, transferId2);

              assertThat(transferState1.transfer()).isEqualTo(transfer1);
              assertThat(transferState2.transfer()).isEqualTo(transfer2);

              var result = componentClient.forView().method(TransferView::getAll).invoke();
              assertThat(result.entries())
                  .contains(
                      new TransferView.TransferEntry(transferId1, true),
                      new TransferView.TransferEntry(transferId2, true));
            });

    componentClient.forWorkflow(transferId1).method(TransferWorkflow::delete).invoke();

    var state = componentClient.forWorkflow(transferId1).method(TransferWorkflow::get).invoke();
    assertThat(state).isEqualTo(TransferState.EMPTY);

    Awaitility.await()
        .ignoreExceptions()
        .atMost(20, TimeUnit.of(SECONDS))
        .untilAsserted(
            () -> {
              var transferState1 = DummyTransferStore.get(TRANSFER_CONSUMER_STORE, transferId1);
              assertThat(transferState1).isNull();

              var result = componentClient.forView().method(TransferView::getAll).invoke();
              assertThat(result.entries())
                  .containsOnly(new TransferView.TransferEntry(transferId2, true));
            });
  }

  @Test
<<<<<<< HEAD
=======
  public void shouldTransferMoneyWithoutStepInputs() {
    var walletId1 = "1";
    var walletId2 = "2";
    createWallet(walletId1, 100);
    createWallet(walletId2, 100);
    var transferId = randomTransferId();
    var transfer = new Transfer(walletId1, walletId2, 10);

    Message response =
        componentClient
            .forWorkflow(transferId)
            .method(TransferWorkflowWithoutInputs::startTransfer)
            .invoke(transfer);

    assertThat(response.text()).contains("transfer started");

    Awaitility.await()
        .ignoreExceptions()
        .atMost(20, TimeUnit.of(SECONDS))
        .untilAsserted(
            () -> {
              var balance1 = getWalletBalance(walletId1);
              var balance2 = getWalletBalance(walletId2);

              assertThat(balance1).isEqualTo(90);
              assertThat(balance2).isEqualTo(110);
            });
  }

  @Test
  public void shouldTransferAsyncMoneyWithoutStepInputs() {
    var walletId1 = "1";
    var walletId2 = "2";
    createWallet(walletId1, 100);
    createWallet(walletId2, 100);
    var transferId = randomTransferId();
    var transfer = new Transfer(walletId1, walletId2, 10);

    Message response =
        componentClient
            .forWorkflow(transferId)
            .method(TransferWorkflowWithoutInputs::startTransferAsync)
            .invoke(transfer);

    assertThat(response.text()).contains("transfer started");

    Awaitility.await()
        .ignoreExceptions()
        .atMost(20, TimeUnit.of(SECONDS))
        .untilAsserted(
            () -> {
              var balance1 = getWalletBalance(walletId1);
              var balance2 = getWalletBalance(walletId2);

              assertThat(balance1).isEqualTo(90);
              assertThat(balance2).isEqualTo(110);
            });
  }

  @Test
>>>>>>> 32651220
  public void shouldTransferMoneyWithFraudDetection() {
    var walletId1 = "1";
    var walletId2 = "2";
    createWallet(walletId1, 100);
    createWallet(walletId2, 100);
    var transferId = randomTransferId();
    var transfer = new Transfer(walletId1, walletId2, 10);

    Message response =
        componentClient
            .forWorkflow(transferId)
            .method(TransferWorkflowWithFraudDetection::startTransfer)
            .invoke(transfer);

    assertThat(response.text()).contains("transfer started");

    Awaitility.await()
        .ignoreExceptions()
        .atMost(20, TimeUnit.of(SECONDS))
        .untilAsserted(
            () -> {
              var balance1 = getWalletBalance(walletId1);
              var balance2 = getWalletBalance(walletId2);

              assertThat(balance1).isEqualTo(90);
              assertThat(balance2).isEqualTo(110);
            });
  }

  @Test
  public void shouldTransferMoneyWithFraudDetectionAndManualAcceptance() {
    var walletId1 = "1";
    var walletId2 = "2";
    createWallet(walletId1, 100000);
    createWallet(walletId2, 100000);
    var transferId = randomTransferId();
    var transfer = new Transfer(walletId1, walletId2, 1000);

    Message response =
        componentClient
            .forWorkflow(transferId)
            .method(TransferWorkflowWithFraudDetection::startTransfer)
            .invoke(transfer);

    assertThat(response.text()).contains("transfer started");

    Awaitility.await()
        .atMost(20, TimeUnit.of(SECONDS))
        .untilAsserted(
            () -> {
              var transferState =
                  componentClient
                      .forWorkflow(transferId)
                      .method(TransferWorkflowWithFraudDetection::getTransferState)
                      .invoke();

              assertThat(transferState.finished()).isFalse();
              assertThat(transferState.accepted()).isFalse();
              assertThat(transferState.lastStep()).isEqualTo("fraud-detection");
            });

    Awaitility.await()
        .ignoreExceptions()
        .atMost(20, TimeUnit.of(SECONDS))
        .untilAsserted(
            () -> {
              Message acceptedResponse =
                  componentClient
                      .forWorkflow(transferId)
                      .method(TransferWorkflowWithFraudDetection::acceptTransfer)
                      .invoke();

              assertThat(acceptedResponse.text()).isEqualTo("transfer accepted");
            });

    Awaitility.await()
        .ignoreExceptions()
        .atMost(20, TimeUnit.of(SECONDS))
        .untilAsserted(
            () -> {
              var balance1 = getWalletBalance(walletId1);
              var balance2 = getWalletBalance(walletId2);

              assertThat(balance1).isEqualTo(99000);
              assertThat(balance2).isEqualTo(101000);
            });
  }

  @Test
  public void shouldNotTransferMoneyWhenFraudDetectionRejectTransfer() {
    var walletId1 = "1";
    var walletId2 = "2";
    createWallet(walletId1, 100);
    createWallet(walletId2, 100);
    var transferId = randomTransferId();
    var transfer = new Transfer(walletId1, walletId2, 1000000);

    Message response =
        componentClient
            .forWorkflow(transferId)
            .method(TransferWorkflowWithFraudDetection::startTransfer)
            .invoke(transfer);

    assertThat(response.text()).contains("transfer started");

    Awaitility.await()
        .ignoreExceptions()
        .atMost(20, TimeUnit.of(SECONDS))
        .untilAsserted(
            () -> {
              var balance1 = getWalletBalance(walletId1);
              var balance2 = getWalletBalance(walletId2);

              assertThat(balance1).isEqualTo(100);
              assertThat(balance2).isEqualTo(100);

              var transferState =
                  componentClient
                      .forWorkflow(transferId)
                      .method(TransferWorkflowWithFraudDetection::getTransferState)
                      .invoke();

              assertThat(transferState.finished()).isTrue();
              assertThat(transferState.accepted()).isFalse();
              assertThat(transferState.lastStep()).isEqualTo("fraud-detection");
            });
  }

  @Test
  public void shouldRecoverFailingCounterWorkflowWithDefaultRecoverStrategy() {
    // given
    var counterId = randomId();
    var workflowId = randomId();

    // when
    Message response =
        componentClient
            .forWorkflow(workflowId)
            .method(WorkflowWithDefaultRecoverStrategy::startFailingCounter)
            .invoke(counterId);

    assertThat(response.text()).isEqualTo("workflow started");

    // then
    Awaitility.await()
        .ignoreExceptions()
        .atMost(20, TimeUnit.of(SECONDS))
        .untilAsserted(
            () -> {
              Integer counterValue = getFailingCounterValue(counterId);
              assertThat(counterValue).isEqualTo(3);
            });

    Awaitility.await()
        .ignoreExceptions()
        .atMost(20, TimeUnit.of(SECONDS))
        .untilAsserted(
            () -> {
              var state =
                  componentClient
                      .forWorkflow(workflowId)
                      .method(WorkflowWithDefaultRecoverStrategy::get)
                      .invoke();

              assertThat(state.finished()).isTrue();
            });
  }

  @Test
  public void shouldRecoverFailingCounterWorkflowWithRecoverStrategy() {
    // given
    var counterId = randomId();
    var workflowId = randomId();

    // when
    Message response =
        componentClient
            .forWorkflow(workflowId)
            .method(WorkflowWithRecoverStrategy::startFailingCounter)
            .invoke(counterId);

    assertThat(response.text()).isEqualTo("workflow started");

    // then
    Awaitility.await()
        .ignoreExceptions()
        .atMost(20, TimeUnit.of(SECONDS))
        .untilAsserted(
            () -> {
              Integer counterValue = getFailingCounterValue(counterId);
              assertThat(counterValue).isEqualTo(3);
            });

    Awaitility.await()
        .ignoreExceptions()
        .atMost(20, TimeUnit.of(SECONDS))
        .untilAsserted(
            () -> {
              var state =
                  componentClient
                      .forWorkflow(workflowId)
                      .method(WorkflowWithRecoverStrategy::get)
                      .invoke();

              assertThat(state.finished()).isTrue();
            });
  }

<<<<<<< HEAD
=======
  @Test
  public void shouldRecoverFailingCounterWorkflowWithRecoverStrategyAndAsyncCall() {
    // given
    var counterId = randomId();
    var workflowId = randomId();

    // when
    Message response =
        componentClient
            .forWorkflow(workflowId)
            .method(WorkflowWithRecoverStrategyAndAsyncCall::startFailingCounter)
            .invoke(counterId);

    assertThat(response.text()).isEqualTo("workflow started");

    // then
    Awaitility.await()
        .ignoreExceptions()
        .atMost(20, TimeUnit.of(SECONDS))
        .untilAsserted(
            () -> {
              Integer counterValue = getFailingCounterValue(counterId);
              assertThat(counterValue).isEqualTo(3);
            });

    Awaitility.await()
        .ignoreExceptions()
        .atMost(20, TimeUnit.of(SECONDS))
        .untilAsserted(
            () -> {
              var state =
                  await(
                      componentClient
                          .forWorkflow(workflowId)
                          .method(WorkflowWithRecoverStrategyAndAsyncCall::get)
                          .invokeAsync());
              assertThat(state.finished()).isTrue();
            });
  }
>>>>>>> 32651220

  @Test
  public void shouldRecoverWorkflowTimeout() {
    // given
    var counterId = randomId();
    var workflowId = randomId();

    // when
    Message response =
        componentClient
            .forWorkflow(workflowId)
            .method(WorkflowWithTimeout::startFailingCounter)
            .invoke(counterId);

    assertThat(response.text()).isEqualTo("workflow started");

    // then
    Awaitility.await()
        .ignoreExceptions()
        .atMost(15, TimeUnit.of(SECONDS))
        .untilAsserted(
            () -> {
              Integer counterValue = getFailingCounterValue(counterId);
              assertThat(counterValue).isEqualTo(3);
            });

    Awaitility.await()
        .ignoreExceptions()
        .atMost(20, TimeUnit.of(SECONDS))
        .untilAsserted(
            () -> {
              var state =
                  componentClient.forWorkflow(workflowId).method(WorkflowWithTimeout::get).invoke();
              assertThat(state.finished()).isTrue();
            });
  }

  @Test
  public void shouldRecoverWorkflowStepTimeout() {
    // given
    var counterId = randomId();
    var workflowId = randomId();

    // when
    Message response =
        componentClient
            .forWorkflow(workflowId)
            .method(WorkflowWithStepTimeout::startFailingCounter)
            .invoke(counterId);

    assertThat(response.text()).isEqualTo("workflow started");

    // then
    Awaitility.await()
        .ignoreExceptions()
        .atMost(20, TimeUnit.of(SECONDS))
        .untilAsserted(
            () -> {
              var state =
                  componentClient
                      .forWorkflow(workflowId)
                      .method(WorkflowWithStepTimeout::get)
                      .invoke();

              assertThat(state.value()).isEqualTo(2);
              assertThat(state.finished()).isTrue();
            });
  }

  @Test
  public void shouldUseTimerInWorkflowDefinition() {
    // given
    var counterId = randomId();
    var workflowId = randomId();

    // when
    Message response =
        componentClient
            .forWorkflow(workflowId)
            .method(WorkflowWithTimer::startFailingCounter)
            .invoke(counterId);

    assertThat(response.text()).isEqualTo("workflow started");

    // then
    Awaitility.await()
        .ignoreExceptions()
        .atMost(20, TimeUnit.of(SECONDS))
        .untilAsserted(
            () -> {
              var state =
                  componentClient.forWorkflow(workflowId).method(WorkflowWithTimer::get).invoke();

              assertThat(state.finished()).isTrue();
              assertThat(state.value()).isEqualTo(12);
            });
  }

  @Test
  public void shouldNotUpdateWorkflowStateAfterEndTransition() {
    // given
    var workflowId = randomId();
    componentClient.forWorkflow(workflowId).method(DummyWorkflow::startAndFinish).invoke();

    assertThat(componentClient.forWorkflow(workflowId).method(DummyWorkflow::get).invoke())
        .isEqualTo(10);

    // when
    try {

      componentClient.forWorkflow(workflowId).method(DummyWorkflow::update).invoke();
    } catch (RuntimeException exception) {
      // ignore "500 Internal Server Error" exception from the proxy
    }

    // then
    assertThat(componentClient.forWorkflow(workflowId).method(DummyWorkflow::get).invoke())
        .isEqualTo(10);
  }

  @Test
  public void shouldRunWorkflowStepWithoutInitialState() {
    // given
    var workflowId = randomId();

    // when
    String response =
        componentClient.forWorkflow(workflowId).method(WorkflowWithoutInitialState::start).invoke();

    assertThat(response).contains("ok");

    // then
    Awaitility.await()
        .ignoreExceptions()
        .atMost(20, TimeUnit.of(SECONDS))
        .untilAsserted(
            () -> {
              var state =
                  componentClient
                      .forWorkflow(workflowId)
                      .method(WorkflowWithoutInitialState::get)
                      .invoke();
              assertThat(state).contains("success");
            });
  }

  @Test
  public void shouldAllowHierarchyWorkflow() {
    var workflowId = randomId();
<<<<<<< HEAD


    componentClient.forWorkflow(workflowId)
      .method(TextWorkflow::setText).invoke("text");
=======
    componentClient.forWorkflow(workflowId).method(TextWorkflow::setText).invoke("some text");

    var result = componentClient.forWorkflow(workflowId).method(TextWorkflow::getText).invoke();
>>>>>>> 32651220

    Awaitility.await()
      .ignoreExceptions()
      .atMost(20, TimeUnit.of(SECONDS))
      .untilAsserted(() -> {

        var result = componentClient.forWorkflow(workflowId)
          .method(TextWorkflow::getText).invoke();
        assertThat(result).isEqualTo(Optional.of("text[concrete][abstract][interface]"));
      });
  }

  @Test
  public void shouldBeCallableWithGenericParameter() {
    var workflowId = randomId();
    String response1 =
        componentClient
            .forWorkflow(workflowId)
            .method(TransferWorkflow::genericStringsCall)
            .invoke(List.of("somestring"))
            .text();

    assertThat(response1).isEqualTo("genericCall ok");

    String response2 =
        componentClient
            .forWorkflow(workflowId)
            .method(TransferWorkflow::genericCall)
            .invoke(List.of(new TransferWorkflow.SomeClass("somestring")))
            .text();

    assertThat(response2).isEqualTo("genericCall ok");
  }

  @Test
  public void commandHandlerShouldBeRunningOnVirtualThread() {
    var result =
        componentClient
            .forWorkflow(randomId())
            .method(TransferWorkflow::commandHandlerIsOnVirtualThread)
            .invoke();
    assertThat(result).isTrue();
  }

  @Test
  public void shouldTestExceptions() {
    var exc1 =
        Assertions.assertThrows(
            CommandException.class,
            () -> {
              componentClient.forWorkflow("1").method(TransferWorkflow::run).invoke("errorMessage");
            });
    assertThat(exc1.getMessage()).isEqualTo("errorMessage");

    var exc2 =
        Assertions.assertThrows(
            CommandException.class,
            () -> {
              componentClient
                  .forWorkflow("1")
                  .method(TransferWorkflow::run)
                  .invoke("errorCommandException");
            });
    assertThat(exc2.getMessage()).isEqualTo("errorCommandException");

    var exc3 =
        Assertions.assertThrows(
            MyException.class,
            () -> {
              componentClient
                  .forWorkflow("1")
                  .method(TransferWorkflow::run)
                  .invoke("errorMyException");
            });
    assertThat(exc3.getMessage()).isEqualTo("errorMyException");
    assertThat(exc3.getData()).isEqualTo(new MyException.SomeData("some data"));

    var exc4 =
        Assertions.assertThrows(
            MyException.class,
            () -> {
              componentClient
                  .forWorkflow("1")
                  .method(TransferWorkflow::run)
                  .invoke("throwMyException");
            });
    assertThat(exc4.getMessage()).isEqualTo("throwMyException");
    assertThat(exc4.getData()).isEqualTo(new MyException.SomeData("some data"));

    var exc5 =
        Assertions.assertThrows(
            RuntimeException.class,
            () -> {
              componentClient
                  .forWorkflow("1")
                  .method(TransferWorkflow::run)
                  .invoke("throwRuntimeException");
            });
    assertThat(exc5.getMessage())
        .contains("Unexpected failure: java.lang.RuntimeException: throwRuntimeException");
  }

  private String randomTransferId() {
    return randomId();
  }

  private static String randomId() {
    return UUID.randomUUID().toString();
  }

  private Integer getFailingCounterValue(String counterId) {
    return componentClient
        .forEventSourcedEntity(counterId)
        .method(FailingCounterEntity::get)
        .invoke();
  }

  private void createWallet(String walletId, int amount) {
    componentClient.forKeyValueEntity(walletId).method(WalletEntity::create).invoke(amount);
  }

  private int getWalletBalance(String walletId) {
    return componentClient.forKeyValueEntity(walletId).method(WalletEntity::get).invoke().value;
  }
}<|MERGE_RESOLUTION|>--- conflicted
+++ resolved
@@ -189,8 +189,6 @@
   }
 
   @Test
-<<<<<<< HEAD
-=======
   public void shouldTransferMoneyWithoutStepInputs() {
     var walletId1 = "1";
     var walletId2 = "2";
@@ -251,7 +249,6 @@
   }
 
   @Test
->>>>>>> 32651220
   public void shouldTransferMoneyWithFraudDetection() {
     var walletId1 = "1";
     var walletId2 = "2";
@@ -460,8 +457,6 @@
             });
   }
 
-<<<<<<< HEAD
-=======
   @Test
   public void shouldRecoverFailingCounterWorkflowWithRecoverStrategyAndAsyncCall() {
     // given
@@ -501,7 +496,6 @@
               assertThat(state.finished()).isTrue();
             });
   }
->>>>>>> 32651220
 
   @Test
   public void shouldRecoverWorkflowTimeout() {
@@ -651,16 +645,10 @@
   @Test
   public void shouldAllowHierarchyWorkflow() {
     var workflowId = randomId();
-<<<<<<< HEAD
 
 
     componentClient.forWorkflow(workflowId)
       .method(TextWorkflow::setText).invoke("text");
-=======
-    componentClient.forWorkflow(workflowId).method(TextWorkflow::setText).invoke("some text");
-
-    var result = componentClient.forWorkflow(workflowId).method(TextWorkflow::getText).invoke();
->>>>>>> 32651220
 
     Awaitility.await()
       .ignoreExceptions()
