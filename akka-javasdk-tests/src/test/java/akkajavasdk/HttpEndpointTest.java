--- conflicted
+++ resolved
@@ -147,7 +147,6 @@
   }
 
   @Test
-<<<<<<< HEAD
   public void injectableSanitizerWorks() {
     // depends on custom sanitizer config, see test application.conf
     var response = httpClient.GET("/sanitized").responseBodyAs(String.class).invoke();
@@ -158,7 +157,9 @@
         getSanitizer().sanitize("Here's a string to sanitize: sanitizesanitizesanitize");
     assertThat(directUsageResult)
         .isEqualTo("Here's a string to sanitize: ************************");
-=======
+  }
+  
+  @Test
   public void shouldHandleBigDecimalOutOfTheBox() {
     var bigDecimal = new java.math.BigDecimal("12345678901234567890.12345678901234567890");
     var response =
@@ -169,6 +170,5 @@
             .invoke();
     assertThat(response.status()).isEqualTo(StatusCodes.OK);
     assertThat(response.body().value()).isEqualTo(bigDecimal);
->>>>>>> f527bf16
   }
 }