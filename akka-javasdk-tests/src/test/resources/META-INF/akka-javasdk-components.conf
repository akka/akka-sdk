akka.javasdk {
  components {
    http-endpoint = [
      "akkajavasdk.components.jwt.HelloJwtEndpoint",
      "akkajavasdk.components.jwt.MissingJwtEndpoint",
      "akkajavasdk.components.http.ResourcesEndpoint",
<<<<<<< HEAD
      "akkajavasdk.components.http.QueryParamsEndpoint",
      "akkajavasdk.components.http.RetryEndpoint"]
=======
      "akkajavasdk.components.http.TestEndpoint"]
>>>>>>> 0f61393e
    grpc-endpoint = [
      "akkajavasdk.components.grpc.TestGrpcServiceImpl",
      "akkajavasdk.components.grpc.TestJwtsGrpcServiceImpl"
    ],
    consumer = [
      "akkajavasdk.components.eventsourcedentities.counter.IncreaseConsumer",
      "akkajavasdk.components.eventsourcedentities.counter.IncreaseActionWithIgnore",
      "akkajavasdk.components.pubsub.SubscribeToCounterEventsTopic",
      "akkajavasdk.components.pubsub.PublishVEToTopic",
      "akkajavasdk.components.keyvalueentities.user.SubscribeUserConsumer",
      "akkajavasdk.components.eventsourcedentities.hierarchy.TextEsConsumer",
      "akkajavasdk.components.keyvalueentities.hierarchy.TextKvConsumer",
      "akkajavasdk.components.workflowentities.TransferConsumer"
    ]
    timed-action = [
      "akkajavasdk.components.actions.echo.EchoAction",
      "akkajavasdk.components.actions.echo.ActionWithPrimitives",
      "akkajavasdk.components.actions.echo.ActionWithMetadata",
      "akkajavasdk.components.actions.headers.EchoAction",
      "akkajavasdk.components.keyvalueentities.user.ValidateUserAction",
      "akkajavasdk.components.actions.hierarchy.HierarchyTimed"
    ]
    event-sourced-entity = [
      "akkajavasdk.components.eventsourcedentities.counter.CounterEntity",
      "akkajavasdk.components.workflowentities.FailingCounterEntity",
      "akkajavasdk.components.eventsourcedentities.hierarchy.TextEsEntity"
    ]
    key-value-entity = [
      "akkajavasdk.components.keyvalueentities.customer.CustomerEntity",
      "akkajavasdk.components.keyvalueentities.user.UserEntity",
      "akkajavasdk.components.workflowentities.WalletEntity",
      "akkajavasdk.components.keyvalueentities.user.AssignedCounterEntity",
      "akkajavasdk.components.keyvalueentities.hierarchy.TextKvEntity",
      "akkajavasdk.components.views.AllTheTypesKvEntity"
      "akkajavasdk.components.keyvalueentities.user.TestCounterEntity"
      "akkajavasdk.components.keyvalueentities.user.StageCounterEntity"
      "akkajavasdk.components.keyvalueentities.user.ProdCounterEntity"
    ]
    view = [
      "akkajavasdk.components.views.user.UsersByEmailAndName",
      "akkajavasdk.components.views.counter.CountersByValueWithIgnore",
      "akkajavasdk.components.views.user.UsersByName",
      "akkajavasdk.components.views.user.UsersView",
      "akkajavasdk.components.views.UserCountersView",
      "akkajavasdk.components.views.customer.CustomerByCreationTime",
      "akkajavasdk.components.views.counter.CountersByValue",
      "akkajavasdk.components.views.user.UserWithVersionView",
      "akkajavasdk.components.views.counter.CountersByValueSubscriptions",
      "akkajavasdk.components.pubsub.ViewFromCounterEventsTopic",
      "akkajavasdk.components.views.user.UsersByPrimitives",
      "akkajavasdk.components.views.hierarchy.HierarchyCountersByValue",
      "akkajavasdk.components.views.AllTheTypesView",
      "akkajavasdk.components.views.TransferView"
    ]
    workflow = [
      "akkajavasdk.components.workflowentities.TransferWorkflow",
      "akkajavasdk.components.workflowentities.WorkflowWithTimer",
      "akkajavasdk.components.workflowentities.DummyWorkflow",
      "akkajavasdk.components.workflowentities.TransferWorkflowWithoutInputs",
      "akkajavasdk.components.workflowentities.WorkflowWithoutInitialState",
      "akkajavasdk.components.workflowentities.TransferWorkflowWithFraudDetection",
      "akkajavasdk.components.workflowentities.WorkflowWithDefaultRecoverStrategy",
      "akkajavasdk.components.workflowentities.WorkflowWithRecoverStrategy",
      "akkajavasdk.components.workflowentities.WorkflowWithRecoverStrategyAndAsyncCall",
      "akkajavasdk.components.workflowentities.WorkflowWithStepTimeout",
      "akkajavasdk.components.workflowentities.WorkflowWithTimeout",
      "akkajavasdk.components.workflowentities.hierarchy.TextWorkflow"
    ]
  }
  service-setup = "akkajavasdk.components.Setup"
}<|MERGE_RESOLUTION|>--- conflicted
+++ resolved
@@ -4,12 +4,9 @@
       "akkajavasdk.components.jwt.HelloJwtEndpoint",
       "akkajavasdk.components.jwt.MissingJwtEndpoint",
       "akkajavasdk.components.http.ResourcesEndpoint",
-<<<<<<< HEAD
       "akkajavasdk.components.http.QueryParamsEndpoint",
-      "akkajavasdk.components.http.RetryEndpoint"]
-=======
+      "akkajavasdk.components.http.RetryEndpoint",
       "akkajavasdk.components.http.TestEndpoint"]
->>>>>>> 0f61393e
     grpc-endpoint = [
       "akkajavasdk.components.grpc.TestGrpcServiceImpl",
       "akkajavasdk.components.grpc.TestJwtsGrpcServiceImpl"
