= Release notes for Akka

include::ROOT:partial$include.adoc[]

Akka constantly gets updates and improvements enabling new features and expanding on existing. This page lists all releases of Akka components including the Akka libraries.

Current versions

* xref:java:index.adoc[Akka SDK {akka-javasdk-version}]
* Akka CLI {akka-cli-version}
* A glance of all Akka libraries and their current versions is presented at https://doc.akka.io/libraries/akka-dependencies/current[Akka library versions].
== June 2025
<<<<<<< HEAD
=======

* Akka Runtime 1.4.14
  - Internal improvements

* Akka Runtime 1.2.19
  - Internal improvements

== June 2025

>>>>>>> b5e1cc3e
[sidebar]
****

**Akka's local console more lightweight**

The latest Akka CLI versions run the local console for development without using Docker. It spins up quickly and requires almost no resources.

**New Akka SDK learning path in Akkademy**

A new course is now available in Akkademy: https://akkademy.akka.io/learn/courses/51/introduction-to-the-akka-sdk[Introduction to the Akka SDK].

This short, self-paced course introduces the foundational concepts of the Akka SDK. It is organized into brief lessons with coding exercises that run directly in the browser, requiring no installation. The course is ideal for developers who are new to the Akka SDK and want a structured, guided approach to building services.

****

* Akka CLI 3.0.22
  - Akka's local console is now built-in -- runs quickly and doesn't require Docker anymore!
  - New `akka projects settings` command that supports removing an unavailable region from multi-region projects

* Akka Runtime 1.4.14
  - Internal improvements

* Akka Runtime 1.2.19
  - Internal improvements

== May 2025

* https://github.com/akka/akka-sdk/releases/tag/v3.3.2[Akka SDK 3.3.2]
  - xref:java:ai-coding-assistant.adoc[AI coding assistant instructions]
  - Support deletion of workflows
  - Validation for missing handler when consuming from Key Value Entity or Workflow


* Akka Runtime 1.4.12
  - Akka 25.05.0 dependencies
  - Jackson 2.18.3

* Akka Runtime 1.4.11
  - Improved metrics
  - Basis for SDK additions

* https://github.com/akka/akka-sdk/releases/tag/v3.3.1[Akka SDK 3.3.1]
  - Support `Runnable` in Workflow calls
  - Updates to xref:operations:configuring.adoc[] documentation
  - Publish LLM friendly markdown docs

* Akka libraries 25.05 releases
  - overview in xref:release-notes/2025-05-06-akka-25.05-released.adoc[]

* Akka CLI 3.0.18
  - Improvements and upgrades

== April 2025

[sidebar]
****

**Self managed deployment**

For organizations that want control over how Akka services are installed, updated, and maintained. Akka services are packaged into standalone binaries with Akka clustering for scaling and deploy to self-managed nodes. You are responsible for separately managing secure connectivity, routes, installation, deployment, and persistence.

This new deployment alternative is described in xref:operations:configuring.adoc[].

**Virtual threads**

SDK running on virtual threads means it is possible to benefit from the performance of the underlying async Akka runtime, without having to use complex completion stage composition. The service code can now look like regular, simple, Java code.

The xref:getting-started:build-and-deploy-shopping-cart.adoc#_the_external_api[shopping cart endpoint] is one example of how that looks like

****

* https://github.com/akka/akka-management/releases/tag/v1.6.1[Akka Management 1.6.1]
  - xref:security-announcements/akka-management-cve-2025-46548.adoc[CVE-2025-46548]

* Akka CLI 3.0.17
  - Improvements to the `akka service proxy` command when using `--use-grpc-web`

* Akka CLI 3.0.16
  - Manage multi-region aka global hostnames
  - Introduce `akka projects hostnames update`
  - Configure OpenTelemetry HTTP collectors (additional to gRPC)

* Akka SDK 3.3.0
  - User logic now runs on virtual threads. This includes some breaking API changes, see xref:page$migration-guide.adoc[migration guide] for details.
  - New APIs for retries

* Akka SDK 3.2.4
  - Support for xref:operations:configuring.adoc[self-managed nodes] in your infrastructure, or any cloud service.

* Akka Runtime 1.4.5, 1.4.6, 1.4.7, 1.4.8
  - Views support for self-joins
  - Improved metrics for consumers and views
  - Workflow improvements

* Akka Runtime 1.2.14 1.2.15
  - Views support for self-joins
  - Improved metrics for consumers and views
  - Workflow improvements

* https://github.com/akka/akka-projection/releases/tag/v1.6.10[Akka Projections 1.6.11]
 

* https://github.com/akka/akka/releases/tag/v2.10.3[Akka core 2.10.3]
- Support for virtual threads on Java 21
- New API for retries

== March 2025

[sidebar]
****

**Replication of Key Value Entities**

Akka now supports multi-region replication of xref:java:key-value-entities.adoc[Key Value Entities]. No code changes are needed for activating replication. This feature is disabled until the next full restart of your service (`akka service pause/resume`). It's recommended to add the `ReadOnlyEffect` as described in xref:java:key-value-entities.adoc#_replication[Key Value Entity replication].

**Service-to-service eventing for Key Value Entities**

xref:java:consuming-producing.adoc#s2s-eventing[Service to service eventing] is now supported for xref:java:key-value-entities.adoc[Key Value Entities]. Key value changes are captured as events which can propagate state changes and information between Akka services within the same project.

**New primary selection mode**

xref:concepts:multi-region.adoc[Request-region primary selection mode]: The primary region changes when another region receives a write request. Upon a write request to an entity in a region that is not the primary it will move its primary. The new primary ensures that all preceding events from the previous primary have been fully replicated and applied (i.e. persisted) before writing the new event, and thereby guarantees strong consistency when switching from one region to another. Subsequent write requests to the primary region of the entity are handled locally without any further coordination. Write requests to other regions will trigger the same switch-over process. All other entity instances operate unimpeded during the switch-over process.

**Automatic deduplication for view updates**

When subscribing to entities and service-to-service eventing from a view, updates are now guaranteed to be processed exactly-once. This is not applicable when subscribing to topics. Additionally, a new section describing different xref:java:dev-best-practices.adoc#message-deduplication[message deduplication] strategies has been added to the best practices guide.


****

* Akka CLI 3.0.15
- improve Docker helper installation on Windows

* https://github.com/akka/akka-sdk/releases/tag/v3.2.3[Akka SDK 3.2.3]
- Workflow subscriptions

* https://github.com/akka/akka-sdk/releases/tag/v3.2.2[Akka SDK 3.2.2]
 - make it possible to define custom Jackson object mapper for endpoints
 - query parameters support for HTTP Endpoints
 - documenting deduplication strategies for common use cases

* Akka Runtime 1.4.3, 1.4.4
    - automatic deduplication of views updates
    - improvements for use of reserved words in view queries
    - support for endpoint custom object mapper
    - support for query parameters in HTTP requests
    - increased maximum size for service to service eventing
    - validate event size to ensure replication can always be enabled
    - updated runtime base docker image
    - support for workflow subscriptions in eventing

* Akka Runtime 1.2.11, 1.2.12, 1.12.13
    - automatic deduplication of views updates
    - improvements for use of reserved words in view queries
    - increased maximum size for service to service eventing
    - updated runtime base docker image

* https://github.com/akka/akka-sdk/releases/tag/v3.2.1[Akka SDK 3.2.1]
    - make it possible to filter message by region origin, see xref:java:consuming-producing.adoc#_multi_region_replication[Consumer documentation]
    - checking serialization in entity testkits
    - shutdown immediately if runtime fails at startup
    - Akka Chess sample
    - Akka Runtime 1.4.2

* Akka Runtime 1.4.0, 1.4.1, 1.4.2
    - Key Value Entity Replication
    - new primary selection mode
    - bind local dev to 127.0.0.1 interface
    - improve view support for parameters and constants
    - validate view parameter array typing for = ANY
    - expose self-region and origin-region
    - rename primary selection modes

* Akka Runtime 1.2.10
    - improve view support for parameters and constants
    - validate view parameter array typing for = ANY

* Akka CLI 3.0.14
    - Bug fix for docker repository

* https://github.com/akka/akka-projection/releases/tag/v1.6.10[Akka Projections 1.6.10]

== February 2025

[sidebar]
****

**gRPC endpoints**

Akka now supports xref:java:grpc-endpoints.adoc[gRPC endpoints] complementing xref:java:http-endpoints.adoc[HTTP endpoints]. gRPC services enable contract-first development where interfaces can be defined with the protobuf specification. The underlying protobuf serialization format supports backward and forward compatibility avoiding tight coupling by making it easier to evolve services without breaking existing clients. Additionally, gRPC's supports unary and streaming calls making it a good choice for high-performance service-to-service communication.

**Serving static resources from HTTP endpoints**

HTTP endpoints can now serve static content. This enables hosting web pages, client-side applications, and other resources within the endpoint. The static content is accessible through a convenience method: xref:java:http-endpoints.adoc#_serving_static_content[Serving static content]. xref:java:http-endpoints.adoc#glob_static_content[Subtree "glob" paths] allow serving path hierarchies.

**Server-sent events**

Server-sent events (SSE) is a way to push a stream of elements through a single HTTP response enabling an HTTP client to see each element one-by-one rather than waiting for an entire response to complete. This is useful for streaming events from a View or monitoring state changes of an entity. We have introduced an API to simplify deferred HTTP responses as a stream of xref:java:http-endpoints.adoc#sse[Server-sent Events (SSE)].

****

* https://github.com/akka/akka-sdk/releases/tag/v3.2.0[Akka SDK 3.2.0]

* Akka Runtime 1.3.6
    - View query parameter improvements
    - Wildcard path support

* Akka Runtime 1.2.9
    - View query parameter improvements

* https://github.com/akka/akka/releases/tag/v2.10.2[Akka core 2.10.2]

* https://github.com/akka/akka-projection/releases/tag/v1.6.9[Akka Projections 1.6.9]

* Akka CLI 3.0.12
    - Fixes to TLS certificate creation
    - Improved error reporting

* https://github.com/akka/akka-persistence-r2dbc/releases/tag/v1.3.3[Akka Persistence R2DBC 1.3.3]

== January 2025

* https://github.com/akka/akka-projection/releases/tag/v1.6.8[Akka Projections 1.6.8]

* https://github.com/akka/akka-persistence-r2dbc/releases/tag/v1.3.2[Akka Persistence R2DBC 1.3.2]

* https://github.com/akka/akka-persistence-dynamodb/releases/tag/v2.0.5[Akka Persistence DynamoDB 2.0.5]

* https://github.com/akka/akka/releases/tag/v2.10.1[Akka core 2.10.1]

* https://github.com/akka/akka-sdk/releases/tag/v3.1.0[Akka SDK 3.1.0]
    - Internal refactoring of SPI between SDK and runtime
    - Akka runtime 1.3.0

* Akka CLI 3.0.9
    - Fixes listing of user role bindings

* Platform update 2025-01-13
    - updates to internal libraries for security fixes
    - switch of internal framework to apply environment configuration
    - minor updates to the Console

== December 2024

* Akka CLI 3.0.8
    - Updates to configure SSO integrations

* https://github.com/akka/akka-sdk/releases/tag/v3.0.2[Akka SDK 3.0.2]
    - Integration Tests are now bound to `mvn verify` and not a specific profile

* Platform update 2024-12-10
    - New internal structure to capture usage data
    - Updated email server for signup emails
    - Updated JVM memory settings for services
    - Akka Runtime 1.2.5
    - Better gRPC support for the CLI
    - Console updates
        ** Empty projects can now be deleted from the Console
    - GCP: Updates of GKE node versions

* Akka Runtime 1.2.5
    - Improves handling of `count(*)` in the view query language

* Akka CLI 3.0.7
    - Improvements to the Local Console

* https://github.com/akka/akka-sdk/releases/tag/v3.0.1[Akka SDK 3.0.1]
    - Minor improvements

== November 2024

* https://github.com/akka/akka-projection/releases/tag/v1.6.5[Akka Projections 1.6.5]

* https://github.com/akka/akka-projection/releases/tag/v1.6.4[Akka Projections 1.6.4]

* https://github.com/akka/akka-projection/releases/tag/v1.6.3[Akka Projections 1.6.3]

* https://github.com/akka/akka-persistence-dynamodb/releases/tag/v2.0.3[Akka DynamoDB 2.0.3]

* https://github.com/akka/akka-persistence-dynamodb/releases/tag/v2.0.2[Akka DynamoDB 2.0.2]

* Akka CLI 3.0.6
    - Automatically retry calls
    - Improved help texts

* https://github.com/akka/akka-projection/releases/tag/v1.6.2[Akka Projections 1.6.2]

* https://github.com/akka/akka-persistence-dynamodb/releases/tag/v2.0.1[Akka DynamoDB 2.0.1]

* Akka Runtime 1.2.2
    - Disable projection scaling until issue has been investigated and fixed
    - fix problem with read only commands in workflows

* Akka SDK 3.0.0
    - Runtime 1.2.1
    - Accept old type url for components that can consume pre-existing events

* Akka Runtime 1.2.1
    - Remove logback startup warnings
    - Don't log TImeoutException at error level
    - Allow root route for both sdks

* Akka CLI 3.0.4
    - Changed Docker credentials commands
    - Improved logging commands
    - New commands for dynamic logging levels (`akka service logging`)

* Akka SDK 3.0.0-RC4
    - Fix dependency excludes

* Akka SDK 3.0.0-RC1
    - Json type url cleanup
    - Allow more customization of brokers in dev mode
    - Akka dependencies
    - Smaller improvements

* Akka Runtime 1.2.0
    - Fix configuration for tracing
    - Json type url cleanup
    - Allow more customization of brokers in dev mode
    - Akka dependencies
    - Smaller improvements

* https://github.com/akka/akka-projection/releases/tag/v1.6.1[Akka Projections 1.6.1]
    - Configurable parallelism in initial offset store query for AWS DynamoDB

* Akka Runtime 1.1.53
    - Several smaller bug fixes and improvements

* Akka Runtime 1.1.52
    - Several smaller bug fixes and improvements

== October 2024

* Akka Runtime 1.1.51
    - Several smaller bug fixes and improvements

* Akka CLI 3.0.3
    - Improved support for pushing Service images to multiple Akka Container Registries

* Akka libraries 24.10 releases
    - overview in xref:release-notes/2024-10-30-akka-24.10-released.adoc[]

* Akka Runtime 1.1.50
    - Several smaller bug fixes and improvements

* Akka Runtime 1.1.49
   - JWT support for HTTP Endpoints
   - Several smaller bug fixes and improvements

* Akka CLI 3.0.2
    ** Added region synchronisation status for the following commands:
        - akka service get
        - akka service list
        - akka routes get
        - akka routes list
        - akka project observability get
    ** Region management
    ** Data export and import management

* Akka Runtime 1.1.46
    - View indexing improvements for some join conditions
    - Other smaller improvements

* https://github.com/akka/akka-projection/releases/tag/v1.5.9[Akka Projection 1.5.9]
    - improvement of projection scaling
* https://github.com/akka/akka-persistence-r2dbc/releases/tag/v1.2.6[Akka Persistence R2DBC 1.2.6]
    - improvement of latency for eventsBySlices after idle
* https://github.com/akka/akka-projection/releases/tag/v1.5.8[Akka Projection 1.5.8]
    - fix protobuf serialization in Replicated Event Sourcing
* https://github.com/akka/akka/releases/tag/v2.9.7[Akka core 2.9.7]
    - event interceptor in Replicated Event Sourcing
    - expose license key expiry
* https://github.com/akka/akka-projection/releases/tag/v1.5.7[Akka Projection 1.5.7]
    - dependency updates
* https://github.com/akka/akka-grpc/releases/tag/v2.4.4[Akka gRPC 2.4.4]
    - Allow rotation of client certs
    - updates for https://github.com/advisories/GHSA-735f-pc8j-v9w8[CVE-2024-7254]
* https://github.com/akka/akka/releases/tag/v2.9.6[Akka core 2.9.6]
    - updates for https://github.com/advisories/GHSA-735f-pc8j-v9w8[CVE-2024-7254]
    - xref:release-notes/2024-10-02-akka-2.9.6-released.adoc[]
    - license key validation
* https://github.com/akka/akka/releases/tag/v2.8.7[Akka core 2.8.7]
    - xref:release-notes/2024-10-02-akka-2.9.6-released.adoc[]
* https://github.com/akka/akka/releases/tag/v2.7.1[Akka core 2.7.1]
    - xref:release-notes/2024-10-02-akka-2.9.6-released.adoc[]

== May 2024

* Akka libraries 24.05 releases
    - overview in xref:release-notes/2024-05-17-akka-24.05-released.adoc[]

== October 2023

* Akka libraries 23.10 releases
    - overview in xref:release-notes/2023-10-31-akka-23.10-released.adoc[]

== May 2023

* Akka libraries 23.05 releases
    - overview in xref:release-notes/2023-05-16-akka-23.5-released.adoc[]

== October 2022

* Akka libraries 22.10 releases
    - overview in xref:release-notes/2022-10-26-akka-22.10-released.adoc[]<|MERGE_RESOLUTION|>--- conflicted
+++ resolved
@@ -10,18 +10,7 @@
 * Akka CLI {akka-cli-version}
 * A glance of all Akka libraries and their current versions is presented at https://doc.akka.io/libraries/akka-dependencies/current[Akka library versions].
 == June 2025
-<<<<<<< HEAD
-=======
-
-* Akka Runtime 1.4.14
-  - Internal improvements
-
-* Akka Runtime 1.2.19
-  - Internal improvements
-
-== June 2025
-
->>>>>>> b5e1cc3e
+
 [sidebar]
 ****
 
