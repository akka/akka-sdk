--- conflicted
+++ resolved
@@ -160,9 +160,6 @@
 <4> Request to increase the value of counter `bar`. Response should have value `1`.
 <5> Explicitly request current value of `bar`. It should be `1`.
 
-<<<<<<< HEAD
-NOTE: The integration tests in samples are under a specific project profile `it` and can be run using `mvn verify -Pit`.
-=======
 NOTE: The integration tests in samples can be run using `mvn integration-test`.
 
 == Exposing entities directly
@@ -183,5 +180,4 @@
 [source,shell]
 ----
 curl localhost:9000/akka/v1.0/entity/counter/foo/get
-----
->>>>>>> 2ec5f117
+----