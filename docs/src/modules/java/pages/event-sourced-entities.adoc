= Implementing Event Sourced Entities

include::ROOT:partial$include.adoc[]

Event Sourced Entities are components that persist their state using the Event Sourcing Model. Instead of persisting the current state, they persist all the events that led to the current state. Akka stores these events in a xref:reference:glossary.adoc#journal[journal]. Event Sourced Entities persist their state with https://en.wikipedia.org/wiki/ACID[ACID semantics, window="new"], scale horizontally, and isolate failures.

An Event Sourced Entity must not update its in-memory state directly as a result of a xref:reference:glossary.adoc#command[_command_]. The handling of a command, if it results in changes being required to state, should persist xref:reference:glossary.adoc#event[_events_]. These events will then be processed by the entity, at which point the in-memory state can and should be changed in response.

When you need to read state in your service, ask yourself _what events should I be listening to_? When you need to write state, ask yourself _what events should I be persisting_?

image:console-cart-events.png[]

The image above is from the Akka console and illustrates how events for a shopping cart updates the state of the cart entity.

* 3 Akka T-shirts added.
* 5 Akka socks added.
* 4 more Akka T-shirts added, making a total of 7.
* Cart is checked out.

To load an Entity, Akka reads the journal and replays events to compute the Entity's current state. As an optimization, by default, Event Sourced Entities persist state snapshots periodically. This allows Akka to recreate an Entity from the most recent snapshot plus any events saved after the snapshot.

In contrast with typical create, read, update (CRUD) systems, event sourcing allows the state of the Entity to be reliably replicated to other services. Event Sourced Entities use offset tracking in the journal to record which portions of the system have replicated which events.

include::partial$entity-sharding.adoc[]

xref:reference:glossary.adoc#event_sourced_entity[Event Sourced Entities] persist changes as events and snapshots. Akka needs to serialize that data to send it to the underlying data store. However, we recommend that you do not persist your service's public API messages. Persisting private API messages may introduce some overhead when converting from a public message to an internal one but it allows the logic of the service public interface to evolve independently of the data storage format, which should be private.

The steps necessary to implement an Event Sourced Entity include:

. Model the entity's state and its domain events.
. Implementing behavior in command and event handlers.

The following sections walk through these steps using a shopping cart service as an example (working sample can be downloaded as a link:../java/_attachments/shopping-cart-quickstart.zip[zip file]).

== Modeling the Entity

Through our "Shopping Cart" Event Sourced Entity we expect to manage our cart, adding and removing items as we please. Being event-sourced means it will represent changes to state as a series of domain events. Let's have a look at what kind of model we expect to store and the events our entity might generate.

[source,java]
.{sample-base-url}/shopping-cart-quickstart/src/main/java/shoppingcart/domain/ShoppingCart.java[ShoppingCart.java]
----
include::example$shopping-cart-quickstart/src/main/java/shoppingcart/domain/ShoppingCart.java[tag=domain]
----
<1> Our `ShoppingCart` is fairly simple, being composed only by a `cartId` and a list of line items.
<2> A `LineItem` represents a single product and the quantity we intend to buy.

NOTE: Above we are taking advantage of the Java `record` to reduce the amount of boilerplate code, but you can use regular classes so long as they can be serialized to JSON (e.g. using Jackson annotations).

Another fundamental aspect of our entity will be its domain events. For now, we will have 3 different events `ItemAdded`, `ItemRemoved` and `CheckedOut`, defined as below:

[source,java]
.src/main/java/shoppingcart/domain/ShoppingCartEvent.java
.{sample-base-url}/shopping-cart-quickstart/src/main/java/shoppingcart/domain/ShoppingCartEvent.java[ShoppingCartEvent.java]
----
include::example$shopping-cart-quickstart/src/main/java/shoppingcart/domain/ShoppingCartEvent.java[tag=events]
----
<1> The 3 types of event all derive from the same type `ShoppingCartEvent`.
<2> Includes the logical type name using `@TypeName` annotation.

IMPORTANT: The use of logical names for subtypes is essential for maintainability purposes. Our recommendation is to use logical names (i.e. `@TypeName`) that are unique per Akka service. Check xref:serialization.adoc#_type_name[type name] documentation for more details.

include::partial$entity-ids.adoc[]

[#_effect_api]
== Event Sourced Entity's Effect API

The Event Sourced Entity's Effect defines the operations that Akka should perform when an incoming command is handled by an Event Sourced Entity.

An Event Sourced Entity Effect can either:

* persist events and send a reply to the caller
* directly reply to the caller if the command is not requesting any state change
* instruct Akka to delete the entity and send a reply to the caller
* return an error message

For additional details, refer to xref:concepts:declarative-effects.adoc[Declarative Effects].

== Implementing behavior

Now that we have our Entity state defined along with its events, the remaining steps can be summarized as follows:

- declare your entity and pick a component id (it needs to be unique as it will be used for sharding purposes);
- implement how each command is handled and which event(s) it generates;
- provide an event handler and how it updates the entity's state.

The class signature for our shopping cart entity will look like this:

[source,java]
.{sample-base-url}/shopping-cart-quickstart/src/main/java/shoppingcart/application/ShoppingCartEntity.java[ShoppingCartEntity.java]
----
include::example$shopping-cart-quickstart/src/main/java/shoppingcart/application/ShoppingCartEntity.java[tag=class]
----
<1> Create a class that extends `EventSourcedEntity<S, E>`, where `S` is the state type this entity will store (i.e. `ShoppingCart`) and `E` is the top type for the events it persists (i.e. `ShoppingCartEvent`).
<2> Make sure to annotate such class with `@ComponentId` and pass a stable unique identifier for this entity type.


NOTE: The `@ComponentId` value `shopping-cart` is common for all instances of this entity but must be stable - cannot be changed after a production deploy - and unique across the different entity types in the service.

=== Updating state

Having created the basis of our entity, we will now define how each command is handled. In the example below, we define a method that will add a new line item to a given shopping cart. It returns an `Effect` to persist an event and then sends a reply once the event is stored successfully. The state is updated by the event handler.

IMPORTANT: The **only** way for a command handler to modify the Entity's state is by persisting an event. Any modifications made directly to the state (or instance variables) from the command handler are not persisted. When the Entity is passivated and reloaded, those modifications will not be present.

[source,java]
.{sample-base-url}/shopping-cart-quickstart/src/main/java/shoppingcart/application/ShoppingCartEntity.java[ShoppingCartEntity.java]
----
include::example$shopping-cart-quickstart/src/main/java/shoppingcart/application/ShoppingCartEntity.java[tag=addItem]
----
<1> The validation ensures the quantity of items added is greater than zero and it fails for calls with illegal values by returning an `Effect` with `effects().error`.
<2> From the current incoming `LineItem` we create a new `ItemAdded` event representing the change of the cart.
<3> We store the event by returning an `Effect` with `effects().persist`.
<4> The acknowledgment that the command was successfully processed is only sent if the event was successfully stored and applied, otherwise there will be an error reply. The lambda parameter `newState` gives us access to the new state returned by applying such event.
<5> Event handler returns the updated state after applying the event - the logic for state transition is defined inside the `ShoppingCart` domain model.

As mentioned above, the business logic that allows us to transition between states was placed on the domain model as seen below:

[source,java,indent=0]
.{sample-base-url}/shopping-cart-quickstart/src/main/java/shoppingcart/domain/ShoppingCart.java[ShoppingCart.java]
----
include::example$shopping-cart-quickstart/src/main/java/shoppingcart/domain/ShoppingCart.java[tag=itemAdded]
----
<1> For an existing item, we will make sure to sum the existing quantity with the incoming one.
<2> Returns an update list of items without the existing item.
<3> Adds the update item to the shopping cart.
<4> Returns a new instance of the shopping cart with the updated line items.


=== Retrieving state

To have access to the current state of the entity we can use `currentState()` as you have probably noticed from the examples above. However, what if this is the first command we are receiving for this entity? The following example shows the implementation of the read-only command handler `getCart`:

[source,java,indent=0]
.{sample-base-url}/shopping-cart-quickstart/src/main/java/shoppingcart/application/ShoppingCartEntity.java[ShoppingCartEntity.java]
----
include::example$shopping-cart-quickstart/src/main/java/shoppingcart/application/ShoppingCartEntity.java[tag=getCart]
----
<1> Stores the `entityId` on an internal attribute so we can use it later.
<2> Provides initial state - overriding `emptyState()` is optional but if not doing it, be careful to deal with a currentState() with a `null` value when receiving the first command or event.
<3> Returns the current state as reply for the request.

IMPORTANT: We are returning the internal state directly back to the requester. In the endpoint, it's usually best to convert this internal domain model into a public model so the internal representation is free to evolve without breaking clients code.

== Snapshots

Snapshots are an important optimization for Event Sourced Entities that persist many events. Rather than reading the entire journal upon loading or restart, Akka can initiate them from a snapshot.

Snapshots are stored and handled automatically by Akka without any specific code required. Snapshots are stored after a configured number of events:

[source,conf,indent=0]
.{sample-base-url}/shopping-cart-quickstart/src/main/resources/application.conf[application.conf]
----
include::example$shopping-cart-quickstart/src/main/resources/application.conf[tag=snapshot-every]
----

When the Event Sourced Entity is loaded again, the snapshot will be loaded before any other events are received.

== Deleting an Entity

Normally, Event Sourced Entities are not deleted because the history of the events typically provide business value.
For certain use cases or for regulatory reasons the entity can be deleted.

[source,java,indent=0]
.{sample-base-url}/shopping-cart-quickstart/src/main/java/shoppingcart/application/ShoppingCartEntity.java[ShoppingCartEntity.java]
----
include::example$shopping-cart-quickstart/src/main/java/shoppingcart/application/ShoppingCartEntity.java[tag=checkout]
----
<1> Persist final event before deletion, which is handled as any other event.
<2> Instruction to delete the entity.

When you give the instruction to delete the entity it will still exist for some time, including its events and snapshots. The actual removal of events and snapshots will be deleted later to give downstream consumers time to process all prior events, including the final event that was persisted together with the `deleteEntity` effect. By default, the existence of the entity is completely cleaned up after a week.

It is not allowed to persist more events after the entity has been "marked" as deleted. You can still handle read requests to the entity until it has been completely removed.

It is best to not reuse the same entity id after deletion, but if that happens after the entity has been completely removed it will be instantiated as a completely new entity without any knowledge of previous state.

Note that xref:views.adoc#ve_delete[deleting View state] must be handled explicitly.

[#_replication]
include::partial$mutli-region-replication.adoc[]

== Side Effects

An entity doesn't perform any external side effects aside from persisting events and replying to the request. Side effects can be handled from the Workflow, Consumer, or Endpoint components that are calling the entity.

== Testing the Entity

include::partial$testing-entity.adoc[]


=== Unit tests

The following snippet shows how the `EventSourcedTestKit` is used to test the `ShoppingCartEntity` implementation. Akka provides two main APIs for unit tests, the `EventSourcedTestKit` and the `EventSourcedResult`. The former gives us the overall state of the entity and all the events produced by all the calls to the Entity. While the latter only holds the effects produced for each individual call to the Entity.

[source,java]
.{sample-base-url}/shopping-cart-quickstart/src/test/java/shoppingcart/application/ShoppingCartTest.java[ShoppingCartTest.java]
----
include::example$shopping-cart-quickstart/src/test/java/shoppingcart/application/ShoppingCartTest.java[]
----
<1> Creates the TestKit passing the constructor of the Entity.
<2> Calls the method `addItem` from the Entity in the `EventSourcedTestKit` with quantity `10`.
<3> Asserts the return value is `"OK"`.
<4> Returns the next event of type `IdemAdded` and asserts on the quantity.
<5> Add a new item with quantity `5`.
<6> Asserts that the total number of events should be 2.
<7> Calls the `getCart` method and asserts that quantity should be `15`.

NOTE: The `EventSourcedTestKit` is stateful, and it holds the state of a single entity instance in memory. If you want to test more than one entity in a test, you need to create multiple instance of `EventSourcedTestKit`.

*EventSourcedResult*

Calling a command handler through the TestKit gives us back an link:{attachmentsdir}/testkit/akka/javasdk/testkit/EventSourcedResult.html[`EventSourcedResult`, window="new"]. This class has methods that we can use to assert the handling of the command, such as:

* `getReply()` - the response from the command handler if there was one, if not an, exception is thrown, failing the test.
* `getAllEvents()` - all the events persisted by handling the command.
* `getState()` - the state of the entity after applying any events the command handler persisted.
* `getNextEventOfType(ExpectedEvent.class)` - check the next of the persisted events against an event type, return it for inspection if it matches, or fail the test if it does not. The event gets consumed once is inspected and the next call will look for a subsequent event.

*EventSourcedTestKit*

For the above example, this class provides access to all the command handlers of the `ShoppingCart` entity for unit testing. In addition to that also has the following methods:

* `getState()` - the current state of the entity, it is updated on each method call persisting events.
* `getAllEvents()` - all events persisted since the creation of the testkit instance.


=== Integration tests

The skeleton of an Integration Test is generated for you if you use the archetype to start your Akka service. Let's see what it could look like to test our `ShoppingCartEntity`:

[source,java]
.{sample-base-url}/shopping-cart-quickstart/src/test/java/shoppingcart/ShoppingCartIntegrationTest.java[ShoppingCartIntegrationTest.java]
----
include::example$shopping-cart-quickstart/src/test/java/shoppingcart/ShoppingCartIntegrationTest.java[tag=sample-it]
----
<1> Note the test class must extend `TestKitSupport`.
<2> A built-in component client is provided to interact with the components.
<3> Request to create a new shopping cart with id `cart-abc`.
<4> Request to add an item to the cart.
<5> Request to retrieve current status of the shopping cart.
<6> Assert there should only be one item.

<<<<<<< HEAD
NOTE: The integration tests in samples are under a specific project profile `it` and can be run using `mvn verify -Pit`.
=======
NOTE: The integration tests in samples can be run using `mvn integration-test`.

== Exposing entities directly

include::partial$component-endpoint.adoc[]

=== API

The entity is exposed at a fixed path:

[source]
----
/akka/v1.0/entity/<component id>/<entity id>/<method>
----

In our shopping cart example that is:

[source,shell]
----
curl localhost:9000/akka/v1.0/entity/carts/12345/getCart
----

or, to add an item:

[source,shell]
----
curl localhost:9000/akka/v1.0/entity/carts/12345/addItem \
  --header "Content-Type: application/json" \
  -XPOST \
  --data '{"productId":"akka-tshirt","name":"Akka Tshirt","quantity":10}'
----
>>>>>>> 2ec5f117
<|MERGE_RESOLUTION|>--- conflicted
+++ resolved
@@ -240,38 +240,4 @@
 <5> Request to retrieve current status of the shopping cart.
 <6> Assert there should only be one item.
 
-<<<<<<< HEAD
-NOTE: The integration tests in samples are under a specific project profile `it` and can be run using `mvn verify -Pit`.
-=======
-NOTE: The integration tests in samples can be run using `mvn integration-test`.
-
-== Exposing entities directly
-
-include::partial$component-endpoint.adoc[]
-
-=== API
-
-The entity is exposed at a fixed path:
-
-[source]
-----
-/akka/v1.0/entity/<component id>/<entity id>/<method>
-----
-
-In our shopping cart example that is:
-
-[source,shell]
-----
-curl localhost:9000/akka/v1.0/entity/carts/12345/getCart
-----
-
-or, to add an item:
-
-[source,shell]
-----
-curl localhost:9000/akka/v1.0/entity/carts/12345/addItem \
-  --header "Content-Type: application/json" \
-  -XPOST \
-  --data '{"productId":"akka-tshirt","name":"Akka Tshirt","quantity":10}'
-----
->>>>>>> 2ec5f117
+NOTE: The integration tests in samples can be run using `mvn integration-test`.