--- conflicted
+++ resolved
@@ -54,16 +54,10 @@
 # ===================================
 # Akka SDK
 # ===================================
-<<<<<<< HEAD
-Redirect 302 ^/support/(.*)                              https://doc.akka.io/reference/support.html
-# 2025-10-30 rename '/java' to '/sdk'
-Redirect 301 ^/java/(.*)                                 https://doc.akka.io/sdk/$1
-=======
 RedirectMatch 302 ^/support/(.*)                              https://doc.akka.io/reference/support.html
 # 2025-11-06 rename '/java' to '/sdk', but keep Runtime < 1.5.21 version check URL
 RedirectMatch 301 ^/java/(?!_attachments/latest-version\.txt$)(.*)  https://doc.akka.io/sdk/$1
 # RedirectMatch 301 ^/java/(.*)                                 https://doc.akka.io/sdk/$1
->>>>>>> 11edb49a
 
 
 # ===================================
