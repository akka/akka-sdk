# https://github.com/marketplace/actions/labeler

name: "Pull Request Labeler"
on:
  - pull_request_target

jobs:
  triage:
    runs-on: Akka-Default
    if: github.event.repository.fork == false
    permissions:
      contents: read
      pull-requests: write
    steps:
<<<<<<< HEAD
      - name: Checkout
        # https://github.com/actions/checkout/releases
        # v4.1.1
        uses: actions/checkout@b4ffde65f46336ab88eb53be808477a3936bae11
#      - name: run labeler
#      # https://github.com/actions/labeler/releases
#      # v4.0.3
#      - uses: actions/labeler@8558fd74291d67161a8a78ce36a881fa63b766a9
#        with:
#          repo-token: "${{ secrets.GITHUB_TOKEN }}"
=======
      # https://github.com/actions/labeler/releases
      # v4.0.3
      - uses: actions/labeler@ba790c862c380240c6d5e7427be5ace9a05c754b
        with:
          repo-token: "${{ secrets.GITHUB_TOKEN }}"
>>>>>>> 567457e9
<|MERGE_RESOLUTION|>--- conflicted
+++ resolved
@@ -12,21 +12,8 @@
       contents: read
       pull-requests: write
     steps:
-<<<<<<< HEAD
-      - name: Checkout
-        # https://github.com/actions/checkout/releases
-        # v4.1.1
-        uses: actions/checkout@b4ffde65f46336ab88eb53be808477a3936bae11
-#      - name: run labeler
-#      # https://github.com/actions/labeler/releases
-#      # v4.0.3
-#      - uses: actions/labeler@8558fd74291d67161a8a78ce36a881fa63b766a9
-#        with:
-#          repo-token: "${{ secrets.GITHUB_TOKEN }}"
-=======
       # https://github.com/actions/labeler/releases
       # v4.0.3
       - uses: actions/labeler@ba790c862c380240c6d5e7427be5ace9a05c754b
         with:
-          repo-token: "${{ secrets.GITHUB_TOKEN }}"
->>>>>>> 567457e9
+          repo-token: "${{ secrets.GITHUB_TOKEN }}"