--- conflicted
+++ resolved
@@ -28,14 +28,11 @@
 import java.util.List;
 import java.util.Optional;
 import java.util.stream.Stream;
-<<<<<<< HEAD
+import org.slf4j.Logger;
+import org.slf4j.LoggerFactory;
 
 import static akka.Done.done;
 import static java.time.Duration.ofMinutes;
-=======
-import org.slf4j.Logger;
-import org.slf4j.LoggerFactory;
->>>>>>> 32651220
 
 /**
  * This workflow reads the files under src/main/resources/md-docs/ and create
@@ -132,15 +129,9 @@
       }
 
       return effects()
-<<<<<<< HEAD
-          .updateState(State.of(documents))
-          .transitionTo(RagIndexingWorkflow::processingFileStep) // <1>
-          .thenReply(done());
-=======
         .updateState(State.of(documents))
-        .transitionTo(PROCESSING_FILE_STEP) // <1>
+        .transitionTo(RagIndexingWorkflow::processingFileStep) // <1>
         .thenReply(done());
->>>>>>> 32651220
     }
   }
 
@@ -158,7 +149,6 @@
 
 
   @Override
-<<<<<<< HEAD
   public WorkflowConfig configuration() {
     return WorkflowConfig.builder()
       .defaultStepTimeout(ofMinutes(1))
@@ -180,34 +170,6 @@
     } else {
       return stepEffects().thenPause(); // <4>
     }
-=======
-  public WorkflowDef<State> definition() {
-    return workflow()
-      .addStep(processingFileStep())
-      // the processing step might take a while
-      .defaultStepTimeout(Duration.of(1, MINUTES));
-  }
-
-  private Step processingFileStep() {
-    return step(PROCESSING_FILE_STEP) // <1>
-      .call(() -> {
-        if (currentState().hasFilesToProcess()) {
-          indexFile(currentState().head().get());
-        }
-      })
-      .andThen(() -> {
-        // we need to check if it hasFilesToProcess, before moving the head
-        // because if workflow is aborted, the state is cleared, and we won't have
-        // anything in the list
-        if (currentState().hasFilesToProcess()) { // <2>
-          var newState = currentState().headProcessed();
-          logger.debug("Processed {}/{}", newState.totalProcessed(), newState.totalFiles());
-          return effects().updateState(newState).transitionTo(PROCESSING_FILE_STEP); // <3>
-        } else {
-          return effects().pause(); // <4>
-        }
-      });
->>>>>>> 32651220
   }
 
   // end::def[]
