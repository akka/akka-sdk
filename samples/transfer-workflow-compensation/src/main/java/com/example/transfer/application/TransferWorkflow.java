package com.example.transfer.application;

import static com.example.transfer.domain.TransferState.TransferStatus.COMPENSATION_COMPLETED;
import static com.example.transfer.domain.TransferState.TransferStatus.COMPLETED;
import static com.example.transfer.domain.TransferState.TransferStatus.DEPOSIT_FAILED;
import static com.example.transfer.domain.TransferState.TransferStatus.REQUIRES_MANUAL_INTERVENTION;
import static com.example.transfer.domain.TransferState.TransferStatus.TRANSFER_ACCEPTANCE_TIMED_OUT;
import static com.example.transfer.domain.TransferState.TransferStatus.WAITING_FOR_ACCEPTANCE;
import static com.example.transfer.domain.TransferState.TransferStatus.WITHDRAW_FAILED;
import static com.example.transfer.domain.TransferState.TransferStatus.WITHDRAW_SUCCEEDED;
import static java.time.Duration.ofHours;
import static java.time.Duration.ofSeconds;

import akka.javasdk.annotations.ComponentId;
import akka.javasdk.client.ComponentClient;
import akka.javasdk.workflow.Workflow;
import akka.javasdk.workflow.WorkflowContext;
import com.example.transfer.application.FraudDetectionService.FraudDetectionResult;
import com.example.transfer.domain.TransferState;
import com.example.transfer.domain.TransferState.Transfer;
import com.example.wallet.application.WalletEntity;
import com.example.wallet.application.WalletEntity.WalletResult;
import com.example.wallet.application.WalletEntity.WalletResult.Failure;
import com.example.wallet.application.WalletEntity.WalletResult.Success;
import com.example.wallet.domain.WalletCommand.Deposit;
import com.example.wallet.domain.WalletCommand.Withdraw;
import org.slf4j.Logger;
import org.slf4j.LoggerFactory;

@ComponentId("transfer") // <1>
public class TransferWorkflow extends Workflow<TransferState> {

  private static final Logger logger = LoggerFactory.getLogger(TransferWorkflow.class);

  private final ComponentClient componentClient;
  private final FraudDetectionService fraudDetectionService;
  private final String workflowId;

  public TransferWorkflow(
    ComponentClient componentClient,
    FraudDetectionService fraudDetectionService,
    WorkflowContext workflowContext
  ) {
    this.componentClient = componentClient;
    this.fraudDetectionService = fraudDetectionService;
    this.workflowId = workflowContext.workflowId();
  }


  // tag::timeouts[]
  // tag::recover-strategy[]
  // tag::step-timeout[]
  @Override
  public WorkflowConfig configuration() {
    return WorkflowConfig.builder()
      // end::recover-strategy[]
      // end::step-timeout[]
      .workflowTimeout(ofSeconds(5)) // <1>
      .defaultStepTimeout(ofSeconds(2)) // <2>
      // end::timeouts[]
      // tag::step-timeout[]
      .stepConfig(TransferWorkflow::failoverHandlerStep, ofSeconds(1)) // <1>
      // end::step-timeout[]
      // tag::recover-strategy[]
<<<<<<< HEAD
      .workflowRecovery(maxRetries(0).failoverTo(TransferWorkflow::failoverHandlerStep)) // <1>
      .defaultStepRecovery(maxRetries(1).failoverTo(TransferWorkflow::failoverHandlerStep)) // <2>
      .stepConfig(TransferWorkflow::depositStep, maxRetries(2).failoverTo(TransferWorkflow::compensateWithdrawStep)) // <3>
      // tag::step-timeout[]
      // tag::timeouts[]
      .build();
  }
  // end::timeouts[]
  // end::step-timeout[]
  // end::recover-strategy[]


  private StepEffect withdrawStep(Withdraw withdraw) {

    logger.info("Running withdraw: {}", withdraw);

    // cancelling the timer in case it was scheduled
    timers().delete("acceptationTimout-" + currentState().transferId());

    WalletResult result = componentClient.forEventSourcedEntity(currentState().transfer().from())
      .method(WalletEntity::withdraw)
      .invoke(withdraw);

    return switch (result) {
      case Success __ -> {
        Deposit depositInput = new Deposit(currentState().depositId(), currentState().transfer().amount());
        yield stepEffects()
          .updateState(currentState().withStatus(WITHDRAW_SUCCEEDED))
          .thenTransitionTo(TransferWorkflow::depositStep)
          .withInput(depositInput);
      }
      case Failure failure -> {
        logger.warn("Withdraw failed with msg: {}", failure.errorMsg());
        yield stepEffects()
          .updateState(currentState().withStatus(WITHDRAW_FAILED))
          .thenEnd();
      }
    };
  }

  // tag::compensation[]
  private StepEffect depositStep(Deposit deposit) {
    // end::compensation[]
    logger.info("Running deposit: {}", deposit);
    // tag::compensation[]
    String to = currentState().transfer().to();
    WalletResult result = componentClient.forEventSourcedEntity(to)
      .method(WalletEntity::deposit) // <1>
      .invoke(deposit);

    return switch (result) {
      case Success __ -> // <2>
        stepEffects()
          .updateState(currentState().withStatus(COMPLETED))
          .thenEnd();
      case Failure failure -> {
        // end::compensation[]
        logger.warn("Deposit failed with msg: {}", failure.errorMsg());
        // tag::compensation[]
        yield stepEffects()
          .updateState(currentState().withStatus(DEPOSIT_FAILED))
          .thenTransitionTo(TransferWorkflow::compensateWithdrawStep); // <3>
      }
    };
  }

  private StepEffect compensateWithdrawStep() { // <4>
    // end::compensation[]
    logger.info("Running withdraw compensation");
    // tag::compensation[]
    var transfer = currentState().transfer();
    // end::compensation[]
    // depositId is reused for the compensation, just to have a stable commandId and simplify the example
    // tag::compensation[]
    String commandId = currentState().depositId();
    WalletResult result = componentClient.forEventSourcedEntity(transfer.from())
      .method(WalletEntity::deposit)
      .invoke(new Deposit(commandId, transfer.amount()));

    return switch (result) {
      case Success __ -> // <5>
        stepEffects()
          .updateState(currentState().withStatus(COMPENSATION_COMPLETED))
          .thenEnd();
      case Failure __ -> // <6>
        throw new IllegalStateException("Expecting succeed operation but received: " + result);
    };

=======
      .failoverTo("failover-handler", maxRetries(0)) // <1>
      .defaultStepRecoverStrategy(maxRetries(1).failoverTo("failover-handler")) // <2>
      .addStep(detectFraudsStep())
      .addStep(withdrawStep())
      .addStep(depositStep(), maxRetries(2).failoverTo("compensate-withdraw")) // <3>
      // end::recover-strategy[]
      .addStep(compensateWithdrawStep())
      .addStep(waitForAcceptanceStep())
      .addStep(failoverHandlerStep());
  }

  // end::definition[]

  // tag::detect-frauds[]
  private Step detectFraudsStep() {
    return step("detect-frauds")
      .call(() -> { // <1>
        // end::detect-frauds[]
        logger.info("Transfer {} - detecting frauds", currentState().transferId());
        // tag::detect-frauds[]
        return fraudDetectionService.detectFrauds(currentState().transfer());
      })
      .andThen(FraudDetectionResult.class, result -> {
        var transfer = currentState().transfer();
        return switch (result) {
          case ACCEPTED -> { // <2>
            // end::detect-frauds[]
            logger.info("Running: " + transfer);
            // tag::detect-frauds[]
            TransferState initialState = TransferState.create(workflowId, transfer);
            Withdraw withdrawInput = new Withdraw(
              initialState.withdrawId(),
              transfer.amount()
            );
            yield effects().updateState(initialState).transitionTo("withdraw", withdrawInput);
          }
          case MANUAL_ACCEPTANCE_REQUIRED -> { // <3>
            // end::detect-frauds[]
            logger.info("Waiting for acceptance: " + transfer);
            // tag::detect-frauds[]
            TransferState waitingForAcceptanceState = TransferState.create(
              workflowId,
              transfer
            ).withStatus(WAITING_FOR_ACCEPTANCE);
            yield effects()
              .updateState(waitingForAcceptanceState)
              .transitionTo("wait-for-acceptance");
          }
        };
      });
  }

  // end::detect-frauds[]

  private Step withdrawStep() {
    return step("withdraw")
      .call(Withdraw.class, cmd -> {
        logger.info("Running withdraw: {}", cmd);

        // cancelling the timer in case it was scheduled
        timers().delete("acceptanceTimout-" + currentState().transferId());

        return componentClient
          .forEventSourcedEntity(currentState().transfer().from())
          .method(WalletEntity::withdraw)
          .invoke(cmd);
      })
      .andThen(WalletResult.class, result -> {
        switch (result) {
          case Success __ -> {
            Deposit depositInput = new Deposit(
              currentState().depositId(),
              currentState().transfer().amount()
            );
            return effects()
              .updateState(currentState().withStatus(WITHDRAW_SUCCEEDED))
              .transitionTo("deposit", depositInput);
          }
          case Failure failure -> {
            logger.warn("Withdraw failed with msg: {}", failure.errorMsg());
            return effects().updateState(currentState().withStatus(WITHDRAW_FAILED)).end();
          }
        }
      });
  }

  // tag::compensation[]
  private Step depositStep() {
    return step("deposit")
      .call(Deposit.class, cmd -> {
        // end::compensation[]
        logger.info("Running deposit: {}", cmd);
        // tag::compensation[]
        return componentClient
          .forEventSourcedEntity(currentState().transfer().to())
          .method(WalletEntity::deposit)
          .invoke(cmd);
      })
      .andThen(WalletResult.class, result -> { // <1>
        switch (result) {
          case Success __ -> {
            return effects().updateState(currentState().withStatus(COMPLETED)).end(); // <2>
          }
          case Failure failure -> {
            // end::compensation[]
            logger.warn("Deposit failed with msg: {}", failure.errorMsg());
            // tag::compensation[]
            return effects()
              .updateState(currentState().withStatus(DEPOSIT_FAILED))
              .transitionTo("compensate-withdraw"); // <3>
          }
        }
      });
  }

  private Step compensateWithdrawStep() {
    return step("compensate-withdraw") // <4>
      .call(() -> {
        // end::compensation[]
        logger.info("Running withdraw compensation");
        // tag::compensation[]
        var transfer = currentState().transfer();
        // end::compensation[]
        // depositId is reused for the compensation, just to have a stable commandId and simplify the example
        // tag::compensation[]
        String commandId = currentState().depositId();
        return componentClient
          .forEventSourcedEntity(transfer.from())
          .method(WalletEntity::deposit)
          .invoke(new Deposit(commandId, transfer.amount()));
      })
      .andThen(WalletResult.class, result -> {
        switch (result) {
          case Success __ -> {
            return effects()
              .updateState(currentState().withStatus(COMPENSATION_COMPLETED))
              .end(); // <5>
          }
          case Failure __ -> { // <6>
            throw new IllegalStateException(
              "Expecting succeed operation but received: " + result
            );
          }
        }
      });
>>>>>>> 32651220
  }

  // end::compensation[]

  // tag::pausing[]
<<<<<<< HEAD
  private StepEffect waitForAcceptationStep() {
    String transferId = currentState().transferId();
    timers().createSingleTimer(
      "acceptationTimeout-" + transferId,
      ofHours(8),
      componentClient.forWorkflow(transferId)
        .method(TransferWorkflow::acceptationTimeout)
        .deferred()); // <1>

    return stepEffects()
      .thenPause(); // <2>
=======
  private Step waitForAcceptanceStep() {
    return step("wait-for-acceptance")
      .call(() -> {
        String transferId = currentState().transferId();
        timers()
          .createSingleTimer(
            "acceptanceTimeout-" + transferId,
            ofHours(8),
            componentClient
              .forWorkflow(transferId)
              .method(TransferWorkflow::acceptanceTimeout)
              .deferred()
          ); // <1>
      })
      .andThen(() -> effects().pause()); // <2>
>>>>>>> 32651220
  }

  // end::pausing[]

<<<<<<< HEAD

  private StepEffect failoverHandlerStep() {
    logger.info("Running workflow failed step");

    return stepEffects()
      .updateState(currentState().withStatus(REQUIRES_MANUAL_INTERVENTION))
      .thenEnd();
  }
=======
  // tag::step-timeout[]
  private Step failoverHandlerStep() {
    Step failoverHandler = step("failover-handler")
      .call(() -> {
        // end::step-timeout[]
        logger.info("Running workflow failed step");
        // tag::step-timeout[]
        return "handling failure";
      })
      .andThen(
        String.class,
        __ ->
          effects().updateState(currentState().withStatus(REQUIRES_MANUAL_INTERVENTION)).end()
      )
      .timeout(ofSeconds(1)); // <1>
    return failoverHandler;
  }

  // end::step-timeout[]
>>>>>>> 32651220

  public Effect<String> startTransfer(Transfer transfer) {
    if (currentState() != null) {
      return effects().error("transfer already started");
    } else if (transfer.amount() <= 0) {
      return effects().error("transfer amount should be greater than zero");
    } else {
<<<<<<< HEAD
      String workflowId = commandContext().workflowId();
      if (transfer.amount() > 1000) {
        logger.info("Waiting for acceptation: " + transfer);
        TransferState waitingForAcceptationState = TransferState.create(workflowId, transfer)
          .withStatus(WAITING_FOR_ACCEPTATION);
        return effects()
          .updateState(waitingForAcceptationState)
          .transitionTo(TransferWorkflow::waitForAcceptationStep)
          .thenReply("transfer started, waiting for acceptation");
      } else {
        logger.info("Running: " + transfer);
        TransferState initialState = TransferState.create(workflowId, transfer);
        Withdraw withdrawInput = new Withdraw(initialState.withdrawId(), transfer.amount());
        return effects()
          .updateState(initialState)
          .transitionTo(TransferWorkflow::withdrawStep)
          .withInput(withdrawInput)
          .thenReply("transfer started");
      }
=======
      TransferState initialState = TransferState.create(workflowId, transfer);
      return effects()
        .updateState(initialState)
        .transitionTo("detect-frauds")
        .thenReply("transfer started");
>>>>>>> 32651220
    }
  }

  public Effect<String> acceptanceTimeout() {
    if (currentState() == null) {
      return effects().error("transfer not started");
    } else if (currentState().status() == WAITING_FOR_ACCEPTANCE) {
      return effects()
        .updateState(currentState().withStatus(TRANSFER_ACCEPTANCE_TIMED_OUT))
        .end()
        .thenReply("timed out");
    } else {
      logger.info("Ignoring acceptance timeout for status: " + currentState().status());
      return effects().reply("Ok");
    }
  }

  // tag::resuming[]
  public Effect<String> accept() {
    if (currentState() == null) {
      return effects().error("transfer not started");
    } else if (currentState().status() == WAITING_FOR_ACCEPTANCE) { // <1>
      Transfer transfer = currentState().transfer();
      // end::resuming[]
      logger.info("Accepting transfer: " + transfer);
      // tag::resuming[]
      Withdraw withdrawInput = new Withdraw(currentState().withdrawId(), transfer.amount());
<<<<<<< HEAD
      return effects()
        .transitionTo(TransferWorkflow::withdrawStep)
        .withInput(withdrawInput)
        .thenReply("transfer accepted");
=======
      return effects().transitionTo("withdraw", withdrawInput).thenReply("transfer accepted");
>>>>>>> 32651220
    } else { // <2>
      return effects()
        .error("Cannot accept transfer with status: " + currentState().status());
    }
  }

  // end::resuming[]

  public Effect<TransferState> getTransferState() {
    if (currentState() == null) {
      return effects().error("transfer not started");
    } else {
      return effects().reply(currentState());
    }
  }
}<|MERGE_RESOLUTION|>--- conflicted
+++ resolved
@@ -62,7 +62,6 @@
       .stepConfig(TransferWorkflow::failoverHandlerStep, ofSeconds(1)) // <1>
       // end::step-timeout[]
       // tag::recover-strategy[]
-<<<<<<< HEAD
       .workflowRecovery(maxRetries(0).failoverTo(TransferWorkflow::failoverHandlerStep)) // <1>
       .defaultStepRecovery(maxRetries(1).failoverTo(TransferWorkflow::failoverHandlerStep)) // <2>
       .stepConfig(TransferWorkflow::depositStep, maxRetries(2).failoverTo(TransferWorkflow::compensateWithdrawStep)) // <3>
@@ -74,96 +73,6 @@
   // end::step-timeout[]
   // end::recover-strategy[]
 
-
-  private StepEffect withdrawStep(Withdraw withdraw) {
-
-    logger.info("Running withdraw: {}", withdraw);
-
-    // cancelling the timer in case it was scheduled
-    timers().delete("acceptationTimout-" + currentState().transferId());
-
-    WalletResult result = componentClient.forEventSourcedEntity(currentState().transfer().from())
-      .method(WalletEntity::withdraw)
-      .invoke(withdraw);
-
-    return switch (result) {
-      case Success __ -> {
-        Deposit depositInput = new Deposit(currentState().depositId(), currentState().transfer().amount());
-        yield stepEffects()
-          .updateState(currentState().withStatus(WITHDRAW_SUCCEEDED))
-          .thenTransitionTo(TransferWorkflow::depositStep)
-          .withInput(depositInput);
-      }
-      case Failure failure -> {
-        logger.warn("Withdraw failed with msg: {}", failure.errorMsg());
-        yield stepEffects()
-          .updateState(currentState().withStatus(WITHDRAW_FAILED))
-          .thenEnd();
-      }
-    };
-  }
-
-  // tag::compensation[]
-  private StepEffect depositStep(Deposit deposit) {
-    // end::compensation[]
-    logger.info("Running deposit: {}", deposit);
-    // tag::compensation[]
-    String to = currentState().transfer().to();
-    WalletResult result = componentClient.forEventSourcedEntity(to)
-      .method(WalletEntity::deposit) // <1>
-      .invoke(deposit);
-
-    return switch (result) {
-      case Success __ -> // <2>
-        stepEffects()
-          .updateState(currentState().withStatus(COMPLETED))
-          .thenEnd();
-      case Failure failure -> {
-        // end::compensation[]
-        logger.warn("Deposit failed with msg: {}", failure.errorMsg());
-        // tag::compensation[]
-        yield stepEffects()
-          .updateState(currentState().withStatus(DEPOSIT_FAILED))
-          .thenTransitionTo(TransferWorkflow::compensateWithdrawStep); // <3>
-      }
-    };
-  }
-
-  private StepEffect compensateWithdrawStep() { // <4>
-    // end::compensation[]
-    logger.info("Running withdraw compensation");
-    // tag::compensation[]
-    var transfer = currentState().transfer();
-    // end::compensation[]
-    // depositId is reused for the compensation, just to have a stable commandId and simplify the example
-    // tag::compensation[]
-    String commandId = currentState().depositId();
-    WalletResult result = componentClient.forEventSourcedEntity(transfer.from())
-      .method(WalletEntity::deposit)
-      .invoke(new Deposit(commandId, transfer.amount()));
-
-    return switch (result) {
-      case Success __ -> // <5>
-        stepEffects()
-          .updateState(currentState().withStatus(COMPENSATION_COMPLETED))
-          .thenEnd();
-      case Failure __ -> // <6>
-        throw new IllegalStateException("Expecting succeed operation but received: " + result);
-    };
-
-=======
-      .failoverTo("failover-handler", maxRetries(0)) // <1>
-      .defaultStepRecoverStrategy(maxRetries(1).failoverTo("failover-handler")) // <2>
-      .addStep(detectFraudsStep())
-      .addStep(withdrawStep())
-      .addStep(depositStep(), maxRetries(2).failoverTo("compensate-withdraw")) // <3>
-      // end::recover-strategy[]
-      .addStep(compensateWithdrawStep())
-      .addStep(waitForAcceptanceStep())
-      .addStep(failoverHandlerStep());
-  }
-
-  // end::definition[]
 
   // tag::detect-frauds[]
   private Step detectFraudsStep() {
@@ -206,104 +115,88 @@
 
   // end::detect-frauds[]
 
-  private Step withdrawStep() {
-    return step("withdraw")
-      .call(Withdraw.class, cmd -> {
-        logger.info("Running withdraw: {}", cmd);
-
-        // cancelling the timer in case it was scheduled
-        timers().delete("acceptanceTimout-" + currentState().transferId());
-
-        return componentClient
-          .forEventSourcedEntity(currentState().transfer().from())
-          .method(WalletEntity::withdraw)
-          .invoke(cmd);
-      })
-      .andThen(WalletResult.class, result -> {
-        switch (result) {
-          case Success __ -> {
-            Deposit depositInput = new Deposit(
-              currentState().depositId(),
-              currentState().transfer().amount()
-            );
-            return effects()
-              .updateState(currentState().withStatus(WITHDRAW_SUCCEEDED))
-              .transitionTo("deposit", depositInput);
-          }
-          case Failure failure -> {
-            logger.warn("Withdraw failed with msg: {}", failure.errorMsg());
-            return effects().updateState(currentState().withStatus(WITHDRAW_FAILED)).end();
-          }
-        }
-      });
+  private StepEffect withdrawStep(Withdraw withdraw) {
+
+    logger.info("Running withdraw: {}", withdraw);
+
+    // cancelling the timer in case it was scheduled
+    timers().delete("acceptanceTimout-" + currentState().transferId());
+
+    WalletResult result = componentClient.forEventSourcedEntity(currentState().transfer().from())
+      .method(WalletEntity::withdraw)
+      .invoke(withdraw);
+
+    return switch (result) {
+      case Success __ -> {
+        Deposit depositInput = new Deposit(currentState().depositId(), currentState().transfer().amount());
+        yield stepEffects()
+          .updateState(currentState().withStatus(WITHDRAW_SUCCEEDED))
+          .thenTransitionTo(TransferWorkflow::depositStep)
+          .withInput(depositInput);
+      }
+      case Failure failure -> {
+        logger.warn("Withdraw failed with msg: {}", failure.errorMsg());
+        yield stepEffects()
+          .updateState(currentState().withStatus(WITHDRAW_FAILED))
+          .thenEnd();
+      }
+    };
   }
 
   // tag::compensation[]
-  private Step depositStep() {
-    return step("deposit")
-      .call(Deposit.class, cmd -> {
+  private StepEffect depositStep(Deposit deposit) {
+    // end::compensation[]
+    logger.info("Running deposit: {}", deposit);
+    // tag::compensation[]
+    String to = currentState().transfer().to();
+    WalletResult result = componentClient
+          .forEventSourcedEntity(to)
+      .method(WalletEntity::deposit) // <1>
+      .invoke(deposit);
+
+    return switch (result) {
+      case Success __ -> // <2>
+        stepEffects()
+          .updateState(currentState().withStatus(COMPLETED))
+          .thenEnd();
+      case Failure failure -> {
         // end::compensation[]
-        logger.info("Running deposit: {}", cmd);
+        logger.warn("Deposit failed with msg: {}", failure.errorMsg());
         // tag::compensation[]
-        return componentClient
-          .forEventSourcedEntity(currentState().transfer().to())
-          .method(WalletEntity::deposit)
-          .invoke(cmd);
-      })
-      .andThen(WalletResult.class, result -> { // <1>
-        switch (result) {
-          case Success __ -> {
-            return effects().updateState(currentState().withStatus(COMPLETED)).end(); // <2>
-          }
-          case Failure failure -> {
-            // end::compensation[]
-            logger.warn("Deposit failed with msg: {}", failure.errorMsg());
-            // tag::compensation[]
-            return effects()
-              .updateState(currentState().withStatus(DEPOSIT_FAILED))
-              .transitionTo("compensate-withdraw"); // <3>
-          }
-        }
-      });
-  }
-
-  private Step compensateWithdrawStep() {
-    return step("compensate-withdraw") // <4>
-      .call(() -> {
-        // end::compensation[]
-        logger.info("Running withdraw compensation");
-        // tag::compensation[]
-        var transfer = currentState().transfer();
-        // end::compensation[]
-        // depositId is reused for the compensation, just to have a stable commandId and simplify the example
-        // tag::compensation[]
-        String commandId = currentState().depositId();
-        return componentClient
-          .forEventSourcedEntity(transfer.from())
-          .method(WalletEntity::deposit)
-          .invoke(new Deposit(commandId, transfer.amount()));
-      })
-      .andThen(WalletResult.class, result -> {
-        switch (result) {
-          case Success __ -> {
-            return effects()
-              .updateState(currentState().withStatus(COMPENSATION_COMPLETED))
-              .end(); // <5>
-          }
-          case Failure __ -> { // <6>
-            throw new IllegalStateException(
-              "Expecting succeed operation but received: " + result
-            );
-          }
-        }
-      });
->>>>>>> 32651220
+        yield stepEffects()
+          .updateState(currentState().withStatus(DEPOSIT_FAILED))
+          .thenTransitionTo(TransferWorkflow::compensateWithdrawStep); // <3>
+      }
+    };
+  }
+
+  private StepEffect compensateWithdrawStep() { // <4>
+    // end::compensation[]
+    logger.info("Running withdraw compensation");
+    // tag::compensation[]
+    var transfer = currentState().transfer();
+    // end::compensation[]
+    // depositId is reused for the compensation, just to have a stable commandId and simplify the example
+    // tag::compensation[]
+    String commandId = currentState().depositId();
+    WalletResult result = componentClient.forEventSourcedEntity(transfer.from())
+      .method(WalletEntity::deposit)
+      .invoke(new Deposit(commandId, transfer.amount()));
+
+    return switch (result) {
+      case Success __ -> // <5>
+        stepEffects()
+          .updateState(currentState().withStatus(COMPENSATION_COMPLETED))
+          .thenEnd();
+      case Failure __ -> // <6>
+        throw new IllegalStateException("Expecting succeed operation but received: " + result);
+    };
+
   }
 
   // end::compensation[]
 
   // tag::pausing[]
-<<<<<<< HEAD
   private StepEffect waitForAcceptationStep() {
     String transferId = currentState().transferId();
     timers().createSingleTimer(
@@ -315,28 +208,10 @@
 
     return stepEffects()
       .thenPause(); // <2>
-=======
-  private Step waitForAcceptanceStep() {
-    return step("wait-for-acceptance")
-      .call(() -> {
-        String transferId = currentState().transferId();
-        timers()
-          .createSingleTimer(
-            "acceptanceTimeout-" + transferId,
-            ofHours(8),
-            componentClient
-              .forWorkflow(transferId)
-              .method(TransferWorkflow::acceptanceTimeout)
-              .deferred()
-          ); // <1>
-      })
-      .andThen(() -> effects().pause()); // <2>
->>>>>>> 32651220
   }
 
   // end::pausing[]
 
-<<<<<<< HEAD
 
   private StepEffect failoverHandlerStep() {
     logger.info("Running workflow failed step");
@@ -345,27 +220,6 @@
       .updateState(currentState().withStatus(REQUIRES_MANUAL_INTERVENTION))
       .thenEnd();
   }
-=======
-  // tag::step-timeout[]
-  private Step failoverHandlerStep() {
-    Step failoverHandler = step("failover-handler")
-      .call(() -> {
-        // end::step-timeout[]
-        logger.info("Running workflow failed step");
-        // tag::step-timeout[]
-        return "handling failure";
-      })
-      .andThen(
-        String.class,
-        __ ->
-          effects().updateState(currentState().withStatus(REQUIRES_MANUAL_INTERVENTION)).end()
-      )
-      .timeout(ofSeconds(1)); // <1>
-    return failoverHandler;
-  }
-
-  // end::step-timeout[]
->>>>>>> 32651220
 
   public Effect<String> startTransfer(Transfer transfer) {
     if (currentState() != null) {
@@ -373,7 +227,6 @@
     } else if (transfer.amount() <= 0) {
       return effects().error("transfer amount should be greater than zero");
     } else {
-<<<<<<< HEAD
       String workflowId = commandContext().workflowId();
       if (transfer.amount() > 1000) {
         logger.info("Waiting for acceptation: " + transfer);
@@ -393,13 +246,6 @@
           .withInput(withdrawInput)
           .thenReply("transfer started");
       }
-=======
-      TransferState initialState = TransferState.create(workflowId, transfer);
-      return effects()
-        .updateState(initialState)
-        .transitionTo("detect-frauds")
-        .thenReply("transfer started");
->>>>>>> 32651220
     }
   }
 
@@ -427,17 +273,14 @@
       logger.info("Accepting transfer: " + transfer);
       // tag::resuming[]
       Withdraw withdrawInput = new Withdraw(currentState().withdrawId(), transfer.amount());
-<<<<<<< HEAD
+      return effects().transitionTo("withdraw", withdrawInput).thenReply("transfer accepted");
+    } else { // <2>
       return effects()
         .transitionTo(TransferWorkflow::withdrawStep)
         .withInput(withdrawInput)
         .thenReply("transfer accepted");
-=======
-      return effects().transitionTo("withdraw", withdrawInput).thenReply("transfer accepted");
->>>>>>> 32651220
     } else { // <2>
-      return effects()
-        .error("Cannot accept transfer with status: " + currentState().status());
+      return effects().error("Cannot accept transfer with status: " + currentState().status());
     }
   }
 
