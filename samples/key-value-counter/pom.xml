<?xml version="1.0" encoding="UTF-8"?>
<project xmlns="http://maven.apache.org/POM/4.0.0" xmlns:xsi="http://www.w3.org/2001/XMLSchema-instance" xsi:schemaLocation="http://maven.apache.org/POM/4.0.0 http://maven.apache.org/xsd/maven-4.0.0.xsd">
  <modelVersion>4.0.0</modelVersion>

  <parent>
    <groupId>io.akka</groupId>
    <artifactId>akka-javasdk-parent</artifactId>
<<<<<<< HEAD
    <version>3.5.9</version>
=======
    <version>3.5.10</version>
>>>>>>> 11edb49a
  </parent>

  <groupId>com.example</groupId>
  <artifactId>key-value-counter</artifactId>
  <version>1.0-SNAPSHOT</version>
  <packaging>jar</packaging>

  <name>key-value-counter</name>

  <dependencies>
  </dependencies>

</project><|MERGE_RESOLUTION|>--- conflicted
+++ resolved
@@ -5,11 +5,7 @@
   <parent>
     <groupId>io.akka</groupId>
     <artifactId>akka-javasdk-parent</artifactId>
-<<<<<<< HEAD
-    <version>3.5.9</version>
-=======
     <version>3.5.10</version>
->>>>>>> 11edb49a
   </parent>
 
   <groupId>com.example</groupId>
