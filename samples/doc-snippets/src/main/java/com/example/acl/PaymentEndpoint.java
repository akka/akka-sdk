--- conflicted
+++ resolved
@@ -3,7 +3,6 @@
 import akka.javasdk.annotations.Acl;
 import akka.javasdk.annotations.http.Get;
 import akka.javasdk.annotations.http.HttpEndpoint;
-import akka.javasdk.annotations.http.Post;
 
 
 // tag::endpoint-class[]
@@ -12,14 +11,8 @@
 public class PaymentEndpoint {
   //...
   // end::endpoint-class[]
-<<<<<<< HEAD
-  @Get
-  public String method() {
-    return "Example";
-=======
   @Get("dummy")
   public void needsAtLeastAMethod() {
->>>>>>> e99adbf7
   }
   // tag::endpoint-class[]
 }
