package com.example.transfer.application;

import static akka.Done.done;
import static com.example.transfer.domain.TransferState.TransferStatus.COMPLETED;
import static com.example.transfer.domain.TransferState.TransferStatus.WITHDRAW_SUCCEEDED;

import akka.Done;
import akka.javasdk.annotations.ComponentId;
import akka.javasdk.annotations.StepName;
import akka.javasdk.client.ComponentClient;
import akka.javasdk.workflow.Workflow;
import com.example.transfer.domain.TransferState;
import com.example.transfer.domain.TransferState.Transfer;
import com.example.wallet.application.WalletEntity;

// tag::class[]
@ComponentId("transfer") // <1>
public class TransferWorkflow extends Workflow<TransferState> { // <2>
<<<<<<< HEAD
=======

  // end::class[]

  // tag::class[]

  public record Withdraw(String from, int amount) {}
>>>>>>> 32651220

  // end::class[]

  // tag::definition[]
<<<<<<< HEAD
  public record Withdraw(String from, int amount) { // <1>
  }
  public record Deposit(String to, int amount) { // <1>
  }
=======
  public record Deposit(String to, int amount) {}
>>>>>>> 32651220

  private final ComponentClient componentClient;

  public TransferWorkflow(ComponentClient componentClient) {
    this.componentClient = componentClient;
  }

  @StepName("withdraw") // <2>
  private StepEffect withdrawStep(Withdraw withdraw) {

    componentClient.forEventSourcedEntity(withdraw.from)
      .method(WalletEntity::withdraw)
      .invoke(withdraw.amount); // <3>

    String to = currentState().transfer().to(); // <4>
    int amount = currentState().transfer().amount();
    Deposit depositInput = new Deposit(to, amount);

<<<<<<< HEAD
    return stepEffects()
      .updateState(currentState().withStatus(WITHDRAW_SUCCEEDED))
      .thenTransitionTo(TransferWorkflow::depositStep) // <5>
      .withInput(depositInput);
  }

  @StepName("deposit") // <2>
  private StepEffect depositStep(Deposit deposit) { // <6>

    componentClient.forEventSourcedEntity(deposit.to)
      .method(WalletEntity::deposit)
      .invoke(deposit.amount);

    return stepEffects()
      .updateState(currentState().withStatus(COMPLETED))
      .thenEnd(); // <7>
=======
  private Step withdrawStep() {
    return step("withdraw") // <2>
      .call(
        Withdraw.class,
        cmd ->
          componentClient
            .forEventSourcedEntity(cmd.from) // <3>
            .method(WalletEntity::withdraw)
            .invoke(cmd.amount)
      ) // <4>
      .andThen(() -> {
        Deposit depositInput = new Deposit(
          currentState().transfer().to(),
          currentState().transfer().amount()
        );
        return effects()
          .updateState(currentState().withStatus(WITHDRAW_SUCCEEDED))
          .transitionTo("deposit", depositInput); // <5>
      });
  }

  private Step depositStep() {
    return step("deposit") // <6>
      .call(
        Deposit.class,
        cmd ->
          componentClient
            .forEventSourcedEntity(cmd.to)
            .method(WalletEntity::deposit)
            .invoke(cmd.amount)
      )
      .andThen(() -> {
        return effects().updateState(currentState().withStatus(COMPLETED)).end(); // <7>
      });
>>>>>>> 32651220
  }

  // end::definition[]

  // tag::class[]
  public Effect<Done> startTransfer(Transfer transfer) { // <3>
    if (transfer.amount() <= 0) { // <4>
      return effects().error("transfer amount should be greater than zero");
    } else if (currentState() != null) {
      return effects().error("transfer already started");
    } else {
      TransferState initialState = new TransferState(transfer); // <5>

      Withdraw withdrawInput = new Withdraw(transfer.from(), transfer.amount());

      return effects()
        .updateState(initialState) // <6>
        .transitionTo(TransferWorkflow::withdrawStep) // <7>
        .withInput(withdrawInput)
        .thenReply(done()); // <8>
    }
  }

  // end::class[]

  // tag::get-transfer[]
  public ReadOnlyEffect<TransferState> getTransferState() {
    if (currentState() == null) {
      return effects().error("transfer not started");
    } else {
      return effects().reply(currentState()); // <1>
    }
  }

  // end::get-transfer[]

  // tag::delete-workflow[]
  public Effect<Done> delete() {
    return effects()
      .delete() // <1>
      .thenReply(done());
  }
  // end::delete-workflow[]
}<|MERGE_RESOLUTION|>--- conflicted
+++ resolved
@@ -16,27 +16,14 @@
 // tag::class[]
 @ComponentId("transfer") // <1>
 public class TransferWorkflow extends Workflow<TransferState> { // <2>
-<<<<<<< HEAD
-=======
-
-  // end::class[]
-
-  // tag::class[]
-
-  public record Withdraw(String from, int amount) {}
->>>>>>> 32651220
 
   // end::class[]
 
   // tag::definition[]
-<<<<<<< HEAD
   public record Withdraw(String from, int amount) { // <1>
   }
   public record Deposit(String to, int amount) { // <1>
   }
-=======
-  public record Deposit(String to, int amount) {}
->>>>>>> 32651220
 
   private final ComponentClient componentClient;
 
@@ -49,13 +36,14 @@
 
     componentClient.forEventSourcedEntity(withdraw.from)
       .method(WalletEntity::withdraw)
-      .invoke(withdraw.amount); // <3>
+      .invoke(withdraw.amount)
+      ; // <3>
 
     String to = currentState().transfer().to(); // <4>
     int amount = currentState().transfer().amount();
-    Deposit depositInput = new Deposit(to, amount);
+    Deposit depositInput = new Deposit(to,
+          amount);
 
-<<<<<<< HEAD
     return stepEffects()
       .updateState(currentState().withStatus(WITHDRAW_SUCCEEDED))
       .thenTransitionTo(TransferWorkflow::depositStep) // <5>
@@ -72,42 +60,6 @@
     return stepEffects()
       .updateState(currentState().withStatus(COMPLETED))
       .thenEnd(); // <7>
-=======
-  private Step withdrawStep() {
-    return step("withdraw") // <2>
-      .call(
-        Withdraw.class,
-        cmd ->
-          componentClient
-            .forEventSourcedEntity(cmd.from) // <3>
-            .method(WalletEntity::withdraw)
-            .invoke(cmd.amount)
-      ) // <4>
-      .andThen(() -> {
-        Deposit depositInput = new Deposit(
-          currentState().transfer().to(),
-          currentState().transfer().amount()
-        );
-        return effects()
-          .updateState(currentState().withStatus(WITHDRAW_SUCCEEDED))
-          .transitionTo("deposit", depositInput); // <5>
-      });
-  }
-
-  private Step depositStep() {
-    return step("deposit") // <6>
-      .call(
-        Deposit.class,
-        cmd ->
-          componentClient
-            .forEventSourcedEntity(cmd.to)
-            .method(WalletEntity::deposit)
-            .invoke(cmd.amount)
-      )
-      .andThen(() -> {
-        return effects().updateState(currentState().withStatus(COMPLETED)).end(); // <7>
-      });
->>>>>>> 32651220
   }
 
   // end::definition[]
