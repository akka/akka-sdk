--- conflicted
+++ resolved
@@ -4,69 +4,16 @@
 
 package akka.javasdk.testmodels.workflow;
 
-<<<<<<< HEAD
+import akka.javasdk.annotations.Acl;
 import akka.javasdk.annotations.ComponentId;
 import akka.javasdk.annotations.StepName;
-=======
-import akka.javasdk.annotations.Acl;
-import akka.javasdk.annotations.ComponentId;
 import akka.javasdk.annotations.JWT;
->>>>>>> 32651220
 import akka.javasdk.workflow.Workflow;
 
 public class WorkflowTestModels {
 
   @ComponentId("transfer-workflow")
   public static class TransferWorkflow extends Workflow<WorkflowState> {
-<<<<<<< HEAD
-=======
-    @Override
-    public WorkflowDef<WorkflowState> definition() {
-      return null;
-    }
-
-    public Effect<String> startTransfer(StartWorkflow startWorkflow) {
-      return null;
-    }
-
-    public Effect<WorkflowState> getState() {
-      return null;
-    }
-  }
-
-  @ComponentId("transfer-workflow")
-  public static class WorkflowWithMethodLevelJWT extends Workflow<WorkflowState> {
-    @Override
-    public WorkflowDef<WorkflowState> definition() {
-      return null;
-    }
-
-    @JWT(
-        validate = JWT.JwtMethodMode.BEARER_TOKEN,
-        bearerTokenIssuers = {"a", "b"},
-        staticClaims = {
-          @JWT.StaticClaim(claim = "role", values = "method-admin"),
-          @JWT.StaticClaim(claim = "aud", values = "${ENV}.kalix.io")
-        })
-    public Effect<String> startTransfer(StartWorkflow startWorkflow) {
-      return null;
-    }
-  }
-
-  @ComponentId("transfer-workflow")
-  @JWT(
-      validate = JWT.JwtMethodMode.BEARER_TOKEN,
-      bearerTokenIssuers = {"c", "d"},
-      staticClaims = {
-        @JWT.StaticClaim(claim = "role", values = "admin"),
-        @JWT.StaticClaim(claim = "aud", values = "${ENV}")
-      })
-  public static class WorkflowWithServiceLevelJWT extends Workflow<WorkflowState> {
-    @Override
-    public WorkflowDef<WorkflowState> definition() {
-      return null;
-    }
->>>>>>> 32651220
 
     public Effect<String> startTransfer(StartWorkflow startWorkflow) {
       return null;
