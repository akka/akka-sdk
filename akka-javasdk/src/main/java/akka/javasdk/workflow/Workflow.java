/*
 * Copyright (C) 2021-2025 Lightbend Inc. <https://www.lightbend.com>
 */

package akka.javasdk.workflow;

import akka.annotation.InternalApi;
import akka.javasdk.CommandException;
import akka.javasdk.Metadata;
<<<<<<< HEAD
import akka.javasdk.impl.client.MethodRefResolver;
import akka.javasdk.impl.workflow.WorkflowEffects;
import akka.javasdk.timer.TimerScheduler;
import akka.javasdk.workflow.Workflow.RecoverStrategy.MaxRetries;

import java.lang.reflect.InvocationTargetException;
import java.lang.reflect.Method;
=======
import akka.javasdk.client.ComponentClient;
import akka.javasdk.impl.workflow.WorkflowEffectImpl;
import akka.javasdk.timer.TimerScheduler;
import akka.javasdk.workflow.Workflow.RecoverStrategy.MaxRetries;
>>>>>>> 32651220
import java.time.Duration;
import java.util.ArrayList;
import java.util.HashSet;
import java.util.List;
import java.util.Optional;
import java.util.Set;
import java.util.concurrent.CompletionStage;
import java.util.function.Function;
import java.util.function.Supplier;

/**
 * Workflows are stateful components and are defined by a set of steps and transitions between them.
 *
 * <p>You can use workflows to implement business processes that span multiple services.
 *
 * <p>When implementing a workflow, you define a state type and a set of steps. Each step defines a
 * call to be executed and the transition to the next step based on the result of the call. The
 * workflow state can be updated after each successful step execution.
 *
 * <p>The runtime keeps track of the state of the workflow and the current step. If the workflow is
 * stopped for any reason, it can be resumed from the last known state and step.
 *
 * <p>Workflow methods that handle incoming commands should return an {@link Workflow.Effect}
 * describing the next processing actions.
 *
 * <p>Concrete classes can accept the following types to the constructor:
 *
 * <ul>
 *   <li>{@link ComponentClient}
 *   <li>{@link akka.javasdk.http.HttpClientProvider}
 *   <li>{@link akka.javasdk.timer.TimerScheduler}
 *   <li>{@link akka.stream.Materializer}
 *   <li>{@link com.typesafe.config.Config}
 *   <li>{@link akka.javasdk.workflow.WorkflowContext}
 *   <li>Custom types provided by a {@link akka.javasdk.DependencyProvider} from the service setup
 * </ul>
 *
 * <p>Concrete class must be annotated with {@link akka.javasdk.annotations.ComponentId}.
 *
 * @param <S> The type of the state for this workflow.
 */
public abstract class Workflow<S> {

  private Optional<CommandContext> commandContext = Optional.empty();
  private Optional<TimerScheduler> timerScheduler = Optional.empty();

  private Optional<S> currentState = Optional.empty();

  private boolean stateHasBeenSet = false;
  private boolean deleted = false;

  /**
   * Start a step definition with a given step name.
   *
   * @param name Step name.
   * @return Step builder.
   * @deprecated use methods returning {@link StepEffect} instead.
   */
  @Deprecated
  public StepBuilder step(String name) {
    return new StepBuilder(name);
  }

  /**
   * Returns the initial empty state object. This object will be passed into the command and step
   * handlers, until a new state replaces it.
   *
   * <p>Also known as "zero state" or "neutral state".
   *
   * <p>The default implementation of this method returns {@code null}. It can be overridden to
   * return a more sensible initial state.
   */
  public S emptyState() {
    return null;
  }

  /**
   * Additional context and metadata for a command handler.
   *
   * <p>It will throw an exception if accessed from constructor.
   *
   * @throws IllegalStateException if accessed outside a handler method
   */
  protected final CommandContext commandContext() {
    return commandContext.orElseThrow(
        () ->
            new IllegalStateException("CommandContext is only available when handling a command."));
  }

  /** Returns a {@link TimerScheduler} that can be used to schedule further in time. */
  public final TimerScheduler timers() {
    return timerScheduler.orElseThrow(
        () ->
            new IllegalStateException(
                "Timers can only be scheduled or cancelled when handling a command or running a"
                    + " step action."));
  }

  /**
   * Returns the state as currently stored.
   *
   * <p>Note that modifying the state directly will not update it in storage. To save the state, one
   * must call {{@code effects().updateState()}}.
   *
   * <p>This method can only be called when handling a command. Calling it outside a method (eg: in
   * the constructor) will raise a IllegalStateException exception.
   *
   * @throws IllegalStateException if accessed outside a handler method
   */
  protected final S currentState() {
    // user may call this method inside a command handler and get a null because it's legal
    // to have emptyState set to null.
    if (stateHasBeenSet) return currentState.orElse(null);
    else
      throw new IllegalStateException(
          "Current state is only available when handling a command. Make sure that that you are"
              + " calling the `currentState` method only in the command handler or step `call`,"
              + " `andThen` lambda functions.");
  }

  /** Returns true if the entity has been deleted. */
  protected boolean isDeleted() {
    return deleted;
  }

  /**
   * INTERNAL API
   *
   * @hidden
   */
  @InternalApi
  public void _internalSetup(
      S state, CommandContext context, TimerScheduler timerScheduler, boolean deleted) {
    this.stateHasBeenSet = true;
    this.currentState = Optional.ofNullable(state);
    this.commandContext = Optional.of(context);
    this.timerScheduler = Optional.of(timerScheduler);
    this.deleted = deleted;
  }

  /**
   * INTERNAL API
   *
   * @hidden
   */
  @InternalApi
  public void _internalSetup(S state) {
    this.stateHasBeenSet = true;
    this.currentState = Optional.ofNullable(state);
  }

  /**
   * @deprecated use {@link Workflow#configuration()} instead
   */
  @Deprecated
  public WorkflowDef<S> definition() {
    return new WorkflowDef<>(false);
  }

  public WorkflowConfig configuration() {
    var def = definition();
    if (def.legacy) return new LegacyWorkflowConfig<>(def);
    else return WorkflowConfig.builder().build();
  }



  protected final Effect.Builder<S> effects() {
    return WorkflowEffects.createEffectBuilder();
  }

  protected final StepEffect.Builder<S> stepEffects() {
    return WorkflowEffects.createStepEffectBuilder();
  }

  /**
   * An Effect is a description of what the runtime needs to do after the command is handled. You
   * can think of it as a set of instructions you are passing to the runtime, which will process the
   * instructions on your behalf.
   *
   * <p>Each component defines its own effects, which are a set of predefined operations that match
   * the capabilities of that component.
   *
   * <p>A Workflow Effect can either:
   *
   * <p>
   *
   * <ul>
   *   <li>update the state of the workflow
   *   <li>define the next step to be executed (transition)
   *   <li>pause the workflow
   *   <li>end the workflow
   *   <li>fail the step or reject a command by returning an error
   *   <li>reply to incoming commands
   * </ul>
   *
   * <p>
   *
   * <p>
   *
   * @param <T> The type of the message that must be returned by this call.
   */
  public interface Effect<T> {

    /**
     * Construct the effect that is returned by the command handler or a step transition.
     *
     * <p>The effect describes next processing actions, such as updating state, transition to
     * another step and sending a reply.
     *
     * @param <S> The type of the state for this workflow.
     */
    interface Builder<S> {

      PersistenceEffectBuilder<S> updateState(S newState);

<<<<<<< HEAD
      /**
       * Pause the workflow execution and wait for an external input, e.g. via command handler.
       */
      Transitional pause();
=======
      /** Pause the workflow execution and wait for an external input, e.g. via command handler. */
      TransitionalEffect<Void> pause();
>>>>>>> 32651220

      /**
       * Defines the next step to which the workflow should transition to.
       *
       * <p>The step definition identified by {@code stepName} must have an input parameter of type
       * I. In other words, the next step call (or asyncCall) must have been defined with a {@link
       * Function} that accepts an input parameter of type I.
       *
       * @param stepName The step name that should be executed next.
<<<<<<< HEAD
       * @param input    The input param for the next step.
       * @deprecated use {@link Builder#transitionTo(akka.japi.function.Function2)} instead.
=======
       * @param input The input param for the next step.
>>>>>>> 32651220
       */
      @Deprecated
      <I> Transitional transitionTo(String stepName, I input);

      /**
       * Defines the next step to which the workflow should transition to.
       *
       * <p>The step definition identified by {@code stepName} must not have an input parameter. In
       * other words, the next step call (or asyncCall) must have been defined with a {@link
       * Supplier} function.
       *
       * @param stepName The step name that should be executed next.
       * @deprecated use {@link Builder#transitionTo(akka.japi.function.Function)} instead.
       */
      @Deprecated
      Transitional transitionTo(String stepName);

      /**
       * Defines the next step to which the workflow should transition to.
       * <p>
       * The step is identified by a method reference that accepts no input parameters.
       *
       * @param methodRef Reference to the step method
       * @param <W>       The workflow type containing the step method
       * @return A transitional effect
       */
      <W> Transitional transitionTo(akka.japi.function.Function<W, StepEffect> methodRef);

      /**
       * Defines the next step to which the workflow should transition to.
       * <p>
       * The step is identified by a method reference that accepts an input parameter.
       *
       * @param methodRef Reference to the step method
       * @param <W>       The workflow type containing the step method
       * @param <I>       The input parameter type for the step
       * @return A builder to provide the input parameter
       */
      <W, I> WithInput<I, Transitional> transitionTo(akka.japi.function.Function2<W, I, StepEffect> methodRef);

      /**
       * Finish the workflow execution. After transition to {@code end}, no more transitions are
       * allowed.
       */
      Transitional end();

      /**
       * Finish and delete the workflow execution. After transition to {@code delete}, no more
       * transitions are allowed. The actual workflow state deletion is done with a configurable
       * delay to allow downstream consumers to observe that fact.
       */
      Transitional delete();

      /**
       * Create a message reply.
       *
       * @param replyMessage The payload of the reply.
       * @param <R> The type of the message that must be returned by this call.
       * @return A message reply.
       */
      <R> ReadOnlyEffect<R> reply(R replyMessage);

      /**
       * Reply after for example {@code updateState}.
       *
       * @param message The payload of the reply.
       * @param metadata The metadata for the message.
       * @param <R> The type of the message that must be returned by this call.
       * @return A message reply.
       */
      <R> ReadOnlyEffect<R> reply(R message, Metadata metadata);

      /**
       * Create an error reply.
       *
       * @param message The error message.
       * @param <R> The type of the message that must be returned by this call.
       * @return An error reply.
       */
      <R> ReadOnlyEffect<R> error(String message);

      /**
       * Create an error reply. {@link CommandException} will be serialized and sent to the client.
       * It's possible to catch it with try-catch statement or {@link CompletionStage} API when
       * using async {@link ComponentClient} API.
       *
       * @param commandException The command exception to be returned.
       * @param <T> The type of the message that must be returned by this call.
       * @return An error reply.
       */
      <T> ReadOnlyEffect<T> error(CommandException commandException);
    }

    /**
<<<<<<< HEAD
     * A workflow effect type that contains information about the transition to the next step.
     * This could be also a special transition to pause or end the workflow.
     *
     * @deprecated Use {@link Effect.Transitional} instead.
=======
     * A workflow effect type that contains information about the transition to the next step. This
     * could be also a special transition to pause or end the workflow.
>>>>>>> 32651220
     */
    @Deprecated
    interface TransitionalEffect<T> extends Effect<T> {

      /**
       * Reply after for example {@code updateState}.
       *
       * @param message The payload of the reply.
       * @param <R> The type of the message that must be returned by this call.
       * @return A message reply.
       */
      <R> Effect<R> thenReply(R message);

      /**
       * Reply after for example {@code updateState}.
       *
       * @param message The payload of the reply.
       * @param metadata The metadata for the message.
       * @param <R> The type of the message that must be returned by this call.
       * @return A message reply.
       */
      <R> Effect<R> thenReply(R message, Metadata metadata);
    }

    interface Transitional extends TransitionalEffect<Void> {

      /**
       * Reply after for example {@code updateState}.
       *
       * @param message The payload of the reply.
       * @param <R>     The type of the message that must be returned by this call.
       * @return A message reply.
       */
      <R> Effect<R> thenReply(R message);

      /**
       * Reply after for example {@code updateState}.
       *
       * @param message  The payload of the reply.
       * @param metadata The metadata for the message.
       * @param <R>      The type of the message that must be returned by this call.
       * @return A message reply.
       */
      <R> Effect<R> thenReply(R message, Metadata metadata);
    }


    interface PersistenceEffectBuilder<T> {

<<<<<<< HEAD
      /**
       * Pause the workflow execution and wait for an external input, e.g. via command handler.
       */
      Transitional pause();
=======
      /** Pause the workflow execution and wait for an external input, e.g. via command handler. */
      TransitionalEffect<Void> pause();
>>>>>>> 32651220

      /**
       * Defines the next step to which the workflow should transition to.
       *
       * <p>The step definition identified by {@code stepName} must have an input parameter of type
       * I. In other words, the next step call (or asyncCall) must have been defined with a {@link
       * Function} that accepts an input parameter of type I.
       *
       * @param stepName The step name that should be executed next.
<<<<<<< HEAD
       * @param input    The input param for the next step.
       * @deprecated use {@link PersistenceEffectBuilder#transitionTo(akka.japi.function.Function2)} instead.
=======
       * @param input The input param for the next step.
>>>>>>> 32651220
       */
      @Deprecated
      <I> Transitional transitionTo(String stepName, I input);

      /**
       * Defines the next step to which the workflow should transition to.
       *
       * <p>The step definition identified by {@code stepName} must not have an input parameter. In
       * other words, the next step call (or asyncCall) must have been defined with a {@link
       * Supplier}.
       *
       * @param stepName The step name that should be executed next.
       * @deprecated use {@link PersistenceEffectBuilder#transitionTo(akka.japi.function.Function)} instead.
       */
      @Deprecated
      Transitional transitionTo(String stepName);


      /**
       * Defines the next step to which the workflow should transition to.
       * <p>
       * The step is identified by a method reference that accepts no input parameters.
       *
       * @param lambda Reference to the step method
       * @param <W>    The workflow type containing the step method
       * @return A transitional effect
       */
      <W> Transitional transitionTo(akka.japi.function.Function<W, StepEffect> lambda);

      /**
       * Defines the next step to which the workflow should transition to.
       * <p>
       * The step is identified by a method reference that accepts an input parameter.
       *
       * @param lambda Reference to the step method
       * @param <W>    The workflow type containing the step method
       * @param <I>    The input parameter type for the step
       * @return A builder to provide the input parameter
       */
      <W, I> WithInput<I, Transitional> transitionTo(akka.japi.function.Function2<W, I, StepEffect> lambda);

      /**
       * Finish the workflow execution. After transition to {@code end}, no more transitions are
       * allowed.
       */
      Transitional end();

      /**
       * Finish and delete the workflow execution. After transition to {@code delete}, no more
       * transitions are allowed. The actual workflow state deletion is done with a configurable
       * delay to allow downstream consumers to observe that fact.
       */
      Transitional delete();
    }
<<<<<<< HEAD

  }

  public interface StepEffect {

    /**
     * Construct the step effect that is returned by step method.
     * <p>
     * The step effect describes next processing actions, such as updating state and transition to another step.
     *
     * @param <S> The type of the state for this workflow.
     */
    interface Builder<S> {

      PersistenceEffectBuilder updateState(S newState);

      /**
       * Pause the workflow execution and wait for an external input, e.g. via command handler.
       */
      StepEffect thenPause();

      /**
       * Defines the next step to which the workflow should transition to.
       * <p>
       * The step is identified by a method reference that accepts no input parameters.
       *
       * @param stepName Reference to the step method
       * @param <W> The workflow type containing the step method
       * @return A step effect
       */
      <W> StepEffect thenTransitionTo(akka.japi.function.Function<W, StepEffect> stepName);

      /**
       * Defines the next step to which the workflow should transition to.
       * <p>
       * The step is identified by a method reference that accepts an input parameter.
       *
       * @param lambda Reference to the step method
       * @param <W>    The workflow type containing the step method
       * @param <I>    The input parameter type for the step
       * @return A builder to provide the input parameter
       */
      <W, I> WithInput<I, StepEffect> thenTransitionTo(akka.japi.function.Function2<W, I, Workflow.StepEffect> lambda);

      /**
       * Finish the workflow execution.
       * After transition to {@code end}, no more transitions are allowed.
       */
      StepEffect thenEnd();

      /**
       * Finish and delete the workflow execution.
       * After transition to {@code delete}, no more transitions are allowed.
       * The actual workflow state deletion is done with a configurable delay to allow downstream consumers to observe that fact.
       */
      StepEffect thenDelete();

      StepEffect error(String description);

    }


    interface PersistenceEffectBuilder {

      /**
       * Pause the workflow execution and wait for an external input, e.g. via command handler.
       */
      StepEffect thenPause();

      /**
       * Defines the next step to which the workflow should transition to.
       * <p>
       * The step is identified by a method reference that accepts no input parameters.
       *
       * @param methodRef Reference to the step method
       * @param <W> The workflow type containing the step method
       * @return A step effect
       */
      <W> StepEffect thenTransitionTo(akka.japi.function.Function<W, Workflow.StepEffect> methodRef);

      /**
       * Defines the next step to which the workflow should transition to.
       * <p>
       * The step is identified by a method reference that accepts an input parameter.
       *
       * @param methodRef Reference to the step method
       * @param <W>       The workflow type containing the step method
       * @param <I>       The input parameter type for the step
       * @return A builder to provide the input parameter
       */
      <W, I> WithInput<I, StepEffect> thenTransitionTo(akka.japi.function.Function2<W, I, Workflow.StepEffect> methodRef);

      /**
       * Finish the workflow execution.
       * After transition to {@code end}, no more transitions are allowed.
       */
      StepEffect thenEnd();

      /**
       * Finish and delete the workflow execution.
       * After transition to {@code delete}, no more transitions are allowed.
       * The actual workflow state deletion is done with a configurable delay to allow downstream consumers to observe that fact.
       */
      StepEffect thenDelete();

      StepEffect error(String description);
    }

  }


  /**
   * Represents an operation that accepts an input of type I and produces a result of type R.
   * This is used by internal builders accepting {@link akka.japi.function.Function2}
   */
  public interface WithInput<I, R> {
    R withInput(I input);
  }

  /**
   * An effect that is known to be read-only and does not update the state of the entity.
   */
  public interface ReadOnlyEffect<T> extends Effect<T> {
  }
=======
  }

  /** An effect that is known to be read only and does not update the state of the entity. */
  public interface ReadOnlyEffect<T> extends Effect<T> {}
>>>>>>> 32651220


  /**
   * @deprecated use {@link WorkflowConfig} instead
   */
  @Deprecated
  public static class WorkflowDef<S> {

<<<<<<< HEAD
    private final boolean legacy;
    final private List<Step> steps = new ArrayList<>();
    final private List<StepConfig> stepConfigs = new ArrayList<>();
    final private Set<String> uniqueNames = new HashSet<>();
=======
    private final List<Step> steps = new ArrayList<>();
    private final List<StepConfig> stepConfigs = new ArrayList<>();
    private final Set<String> uniqueNames = new HashSet<>();
>>>>>>> 32651220
    private Optional<Duration> workflowTimeout = Optional.empty();
    private Optional<String> failoverStepName = Optional.empty();
    private Optional<Object> failoverStepInput = Optional.empty();
    private Optional<MaxRetries> failoverMaxRetries = Optional.empty();
    private Optional<Duration> stepTimeout = Optional.empty();
    private Optional<RecoverStrategy<?>> stepRecoverStrategy = Optional.empty();

<<<<<<< HEAD
    private WorkflowDef(boolean legacy) {
      this.legacy = legacy;
    }
=======
    private WorkflowDef() {}
>>>>>>> 32651220

    public Optional<Step> findByName(String name) {
      return steps.stream().filter(s -> s.name().equals(name)).findFirst();
    }

    /**
     * Add step to workflow definition. Step name must be unique.
     *
     * @param step A workflow step
     */
    public WorkflowDef<S> addStep(Step step) {
      addStepWithValidation(step);
      if (step.timeout().isPresent()) {
        stepConfigs.add(new StepConfig(step.name(), step.timeout(), Optional.empty()));
      }
      return this;
    }

    /**
     * Add step to workflow definition with a dedicated {@link RecoverStrategy}. Step name must be
     * unique.
     *
     * @param step A workflow step
     * @param recoverStrategy A Step recovery strategy
     */
    public WorkflowDef<S> addStep(Step step, RecoverStrategy<?> recoverStrategy) {
      addStepWithValidation(step);
      stepConfigs.add(new StepConfig(step.name(), step.timeout(), Optional.of(recoverStrategy)));
      return this;
    }

    private void addStepWithValidation(Step step) {
      if (uniqueNames.contains(step.name()))
        throw new IllegalArgumentException(
            "Name '" + step.name() + "' is already in use by another step in this workflow");

      this.steps.add(step);
      this.uniqueNames.add(step.name());
    }

    /**
     * Define a timeout for the duration of the entire workflow. When the timeout expires, the
     * workflow is finished and no transitions are allowed.
     *
     * @param timeout Timeout duration
     */
    public WorkflowDef<S> timeout(Duration timeout) {
      this.workflowTimeout = Optional.of(timeout);
      return this;
    }

    /**
     * Define a failover step name after workflow timeout. Note that recover strategy for this step
     * can set only the number of max retries.
     *
     * @param stepName A failover step name
     * @param maxRetries A recovery strategy for failover step.
     */
    public WorkflowDef<S> failoverTo(String stepName, MaxRetries maxRetries) {
      this.failoverStepName = Optional.of(stepName);
      this.failoverMaxRetries = Optional.of(maxRetries);
      return this;
    }

    /**
     * Define a failover step name after workflow timeout. Note that recover strategy for this step
     * can set only the number of max retries.
     *
     * @param stepName A failover step name
     * @param stepInput A failover step input
     * @param maxRetries A recovery strategy for failover step.
     */
    public <I> WorkflowDef<S> failoverTo(String stepName, I stepInput, MaxRetries maxRetries) {
      this.failoverStepName = Optional.of(stepName);
      this.failoverStepInput = Optional.of(stepInput);
      this.failoverMaxRetries = Optional.of(maxRetries);
      return this;
    }

    /**
     * Define a default step timeout. If not set, a default value of 5 seconds is used. Can be
     * overridden with step configuration.
     */
    public WorkflowDef<S> defaultStepTimeout(Duration timeout) {
      this.stepTimeout = Optional.of(timeout);
      return this;
    }

<<<<<<< HEAD
    /**
     * Define a default step recovery strategy. Can be overridden with step configuration.
     */
    public WorkflowDef<S> defaultStepRecoverStrategy(RecoverStrategy<?> recoverStrategy) {
=======
    /** Define a default step recovery strategy. Can be overridden with step configuration. */
    public WorkflowDef<S> defaultStepRecoverStrategy(RecoverStrategy recoverStrategy) {
>>>>>>> 32651220
      this.stepRecoverStrategy = Optional.of(recoverStrategy);
      return this;
    }

    public Optional<Duration> getWorkflowTimeout() {
      return workflowTimeout;
    }

    public Optional<Duration> getStepTimeout() {
      return stepTimeout;
    }

    public Optional<RecoverStrategy<?>> getStepRecoverStrategy() {
      return stepRecoverStrategy;
    }

    public List<Step> getSteps() {
      return steps;
    }

    public List<StepConfig> getStepConfigs() {
      return stepConfigs;
    }

    public Optional<String> getFailoverStepName() {
      return failoverStepName;
    }

    public Optional<?> getFailoverStepInput() {
      return failoverStepInput;
    }

    public Optional<MaxRetries> getFailoverMaxRetries() {
      return failoverMaxRetries;
    }
  }

<<<<<<< HEAD
  public sealed interface WorkflowConfig {

    static WorkflowConfigBuilder builder() {
      return WorkflowConfigBuilder.newBuilder();
    }

    Optional<Duration> workflowTimeout();

    Optional<RecoverStrategy<?>> workflowRecoverStrategy();

    Optional<Duration> defaultStepTimeout();

    Optional<RecoverStrategy<?>> defaultStepRecoverStrategy();

    List<StepConfig> stepConfigs();

  }

  private record LegacyWorkflowConfig<S>(WorkflowDef<S> legacyDefinition) implements WorkflowConfig {

    @Override
    public Optional<Duration> workflowTimeout() {
      return legacyDefinition.getWorkflowTimeout();
    }

    @Override
    public Optional<RecoverStrategy<?>> workflowRecoverStrategy() {
      return legacyDefinition.getFailoverStepName().map(stepName -> {
          //when failoverStepName exists, maxRetries must exist
          var maxRetries = legacyDefinition.getFailoverMaxRetries().get().maxRetries;
          var failoverStepInput = legacyDefinition.getFailoverStepInput();
          return new RecoverStrategy<>(maxRetries, stepName, failoverStepInput);
        });
    }

    @Override
    public Optional<RecoverStrategy<?>> defaultStepRecoverStrategy() {
      return legacyDefinition.getStepRecoverStrategy();
    }

    @Override
    public Optional<Duration> defaultStepTimeout() {
      return legacyDefinition.getStepTimeout();
    }

    @Override
    public List<StepConfig> stepConfigs() {
      return legacyDefinition.getStepConfigs();
    }

  }

  private record WorkflowConfigImpl(
      Optional<Duration> workflowTimeout,
      Optional<RecoverStrategy<?>> workflowRecoverStrategy,
      Optional<Duration> defaultStepTimeout,
      Optional<RecoverStrategy<?>> defaultStepRecoverStrategy,
      List<StepConfig> stepConfigs)
    implements WorkflowConfig {

  }

  public static class WorkflowConfigBuilder {

    private final Optional<Duration> workflowTimeout;
    private final Optional<RecoverStrategy<?>> workflowRecoverStrategy;
    private final Optional<Duration> defaultStepTimeout;
    private final Optional<RecoverStrategy<?>> defaultStepRecoverStrategy;
    private final List<StepConfig> stepConfigs;

    public WorkflowConfigBuilder(Optional<Duration> workflowTimeout, Optional<RecoverStrategy<?>> workflowRecoverStrategy, Optional<Duration> defaultStepTimeout, Optional<RecoverStrategy<?>> defaultStepRecoverStrategy, List<StepConfig> stepConfigs) {
      this.workflowTimeout = workflowTimeout;
      this.workflowRecoverStrategy = workflowRecoverStrategy;
      this.defaultStepTimeout = defaultStepTimeout;
      this.defaultStepRecoverStrategy = defaultStepRecoverStrategy;
      this.stepConfigs = stepConfigs;
    }

    public static WorkflowConfigBuilder newBuilder() {
      return new WorkflowConfigBuilder(Optional.empty(), Optional.empty(), Optional.empty(), Optional.empty(), List.of());
    }


    /**
     * Define a timeout for the duration of the entire workflow.
     */
    public WorkflowConfigBuilder workflowTimeout(Duration duration) {
      return new WorkflowConfigBuilder(
        Optional.of(duration),
        workflowRecoverStrategy,
        defaultStepTimeout,
        defaultStepRecoverStrategy,
        stepConfigs);
    }

    /**
     * Define a recovery strategy for the entire workflow in case of timeout.
     */
    public WorkflowConfigBuilder workflowRecovery(RecoverStrategy<?> recoverStrategy) {
      return new WorkflowConfigBuilder(
        workflowTimeout,
        Optional.of(recoverStrategy),
        defaultStepTimeout,
        defaultStepRecoverStrategy,
        stepConfigs);
    }

    /**
     * Define a default timeout duration for all steps. Can be overridden per step.
     */
    public WorkflowConfigBuilder defaultStepTimeout(Duration timeout) {
      return new WorkflowConfigBuilder(
        workflowTimeout,
        workflowRecoverStrategy,
        Optional.of(timeout),
        defaultStepRecoverStrategy,
        stepConfigs);
    }

    /**
     * Define a default recovery strategy for all steps. Can be overridden per step.
     */
    public WorkflowConfigBuilder defaultStepRecovery(RecoverStrategy<?> recoverStrategy) {
      return new WorkflowConfigBuilder(
        workflowTimeout,
        workflowRecoverStrategy,
        defaultStepTimeout,
        Optional.of(recoverStrategy),
        stepConfigs);
    }

    /**
     * Configure a specific step with a timeout.
     *
     * @param lambda  Reference to the step method
     * @param timeout Timeout duration for this step
     */
    public <W> WorkflowConfigBuilder stepConfig(akka.japi.function.Function<W, StepEffect> lambda,
                                                Duration timeout) {
      var method = MethodRefResolver.resolveMethodRef(lambda);
      return addStepConfig(method.getName(), Optional.of(timeout), Optional.empty());
    }

    /**
     * Configure a specific step with a timeout.
     *
     * @param lambda  Reference to the step method
     * @param timeout Timeout duration for this step
     */
    public <W, I> WorkflowConfigBuilder stepConfig(akka.japi.function.Function2<W, I, StepEffect> lambda,
                                                   Duration timeout) {
      var method = MethodRefResolver.resolveMethodRef(lambda);
      return addStepConfig(method.getName(), Optional.of(timeout), Optional.empty());
    }

    /**
     * Configure a specific step with a recovery strategy.
     *
     * @param lambda   Reference to the step method
     * @param recovery Recovery strategy for this step
     */
    public <W> WorkflowConfigBuilder stepConfig(akka.japi.function.Function<W, StepEffect> lambda,
                                                RecoverStrategy<?> recovery) {
      var method = MethodRefResolver.resolveMethodRef(lambda);
      return addStepConfig(method.getName(), Optional.empty(), Optional.of(recovery));
    }

    /**
     * Configure a specific step with a recovery strategy.
     *
     * @param lambda   Reference to the step method
     * @param recovery Recovery strategy for this step
     */
    public <W, I> WorkflowConfigBuilder stepConfig(akka.japi.function.Function2<W, I, StepEffect> lambda,
                                                   RecoverStrategy<?> recovery) {
      var method = MethodRefResolver.resolveMethodRef(lambda);
      return addStepConfig(method.getName(), Optional.empty(), Optional.of(recovery));
    }

    /**
     * Configure a specific step with both timeout and recovery strategy.
     *
     * @param lambda   Reference to the step method
     * @param timeout  Timeout duration for this step
     * @param recovery Recovery strategy for this step
     */
    public <W> WorkflowConfigBuilder stepConfig(akka.japi.function.Function<W, StepEffect> lambda,
                                                Duration timeout,
                                                RecoverStrategy<?> recovery) {
      var method = MethodRefResolver.resolveMethodRef(lambda);
      return addStepConfig(method.getName(), Optional.of(timeout), Optional.of(recovery));
    }

    /**
     * Configure a specific step with both timeout and recovery strategy.
     *
     * @param lambda   Reference to the step method
     * @param timeout  Timeout duration for this step
     * @param recovery Recovery strategy for this step
     */
    public <W, I> WorkflowConfigBuilder stepConfig(akka.japi.function.Function2<W, I, StepEffect> lambda,
                                                   Duration timeout,
                                                   RecoverStrategy<?> recovery) {
      var method = MethodRefResolver.resolveMethodRef(lambda);
      return addStepConfig(method.getName(), Optional.of(timeout), Optional.of(recovery));
    }

    private WorkflowConfigBuilder addStepConfig(String stepName,
                                                Optional<Duration> timeout,
                                                Optional<RecoverStrategy<?>> recovery) {

      var stepConfig = new StepConfig(stepName, timeout, recovery);

      var newStepConfigs = new ArrayList<>(stepConfigs);
      newStepConfigs.add(stepConfig);

      return new WorkflowConfigBuilder(
        workflowTimeout,
        workflowRecoverStrategy,
        defaultStepTimeout,
        defaultStepRecoverStrategy,
        List.copyOf(newStepConfigs));
    }

    /**
     * Creates the final workflow configuration from this builder.
     *
     * @return The complete workflow configuration
     */
    public WorkflowConfig build() {
      return new WorkflowConfigImpl(
        workflowTimeout,
        workflowRecoverStrategy,
        defaultStepTimeout,
        defaultStepRecoverStrategy,
        stepConfigs);
    }
  }

  /**
   * @deprecated use {@link Workflow#configuration()} instead
   */
  @Deprecated
  public WorkflowDef<S> workflow() {
    return new WorkflowDef<>(true);
  }

  /**
   * @deprecated use methods returning {@link StepEffect} instead.
   */
  @Deprecated
=======
  public WorkflowDef<S> workflow() {
    return new WorkflowDef<>();
  }

>>>>>>> 32651220
  public interface Step {
    String name();

    Optional<Duration> timeout();
<<<<<<< HEAD
  }

  public record StepMethod(String methodName, Method javaMethod)  {
    public StepEffect invoke(Object instance, Object... args)  {
      try {
        javaMethod.setAccessible(true);
        return (StepEffect) javaMethod.invoke(instance, args);
      } catch (IllegalAccessException | InvocationTargetException e) {
        throw new RuntimeException(e);
      }
    }
=======
>>>>>>> 32651220
  }

  /**
   * @deprecated use methods returning {@link StepEffect} instead.
   */
  @Deprecated
  public static final class CallStep<CallInput, CallOutput, FailoverInput> implements Step {

    private final String _name;
    public final Function<CallInput, CallOutput> callFunc;
    public final Function<CallOutput, Effect.TransitionalEffect<Void>> transitionFunc;
    public final Class<CallInput> callInputClass;
    public final Class<CallOutput> transitionInputClass;
    private Optional<Duration> _timeout = Optional.empty();

    /** Not for direct user construction, instances are created through the workflow DSL */
    public CallStep(
        String name,
        Class<CallInput> callInputClass,
        Function<CallInput, CallOutput> callFunc,
        Class<CallOutput> transitionInputClass,
        Function<CallOutput, Effect.TransitionalEffect<Void>> transitionFunc) {
      _name = name;
      this.callInputClass = callInputClass;
      this.callFunc = callFunc;
      this.transitionInputClass = transitionInputClass;
      this.transitionFunc = transitionFunc;
    }

    @Override
    public String name() {
      return this._name;
    }

    @Override
    public Optional<Duration> timeout() {
      return this._timeout;
    }

    /** Define a step timeout. */
    public CallStep<CallInput, CallOutput, FailoverInput> timeout(Duration timeout) {
      this._timeout = Optional.of(timeout);
      return this;
    }
  }

  /**
   * @deprecated use methods returning {@link StepEffect} instead.
   */
  @Deprecated
  public static final class RunnableStep implements Step {

    private final String _name;
    public final Runnable runnable;
    public final Supplier<Effect.TransitionalEffect<Void>> transitionFunc;
    private Optional<Duration> _timeout = Optional.empty();

    /** Not for direct user construction, instances are created through the workflow DSL */
    public RunnableStep(
        String name, Runnable runnable, Supplier<Effect.TransitionalEffect<Void>> transitionFunc) {
      _name = name;
      this.runnable = runnable;
      this.transitionFunc = transitionFunc;
    }

    @Override
    public String name() {
      return this._name;
    }

    @Override
    public Optional<Duration> timeout() {
      return this._timeout;
    }

    /** Define a step timeout. */
    public RunnableStep timeout(Duration timeout) {
      this._timeout = Optional.of(timeout);
      return this;
    }
  }

  /**
   * @deprecated use methods returning {@link StepEffect} instead.
   */
  @Deprecated
  public static class AsyncCallStep<CallInput, CallOutput, FailoverInput> implements Step {

    private final String _name;
    public final Function<CallInput, CompletionStage<CallOutput>> callFunc;
    public final Function<CallOutput, Effect.TransitionalEffect<Void>> transitionFunc;
    public final Class<CallInput> callInputClass;
    public final Class<CallOutput> transitionInputClass;
    private Optional<Duration> _timeout = Optional.empty();

    /** Not for direct user construction, instances are created through the workflow DSL */
    public AsyncCallStep(
        String name,
        Class<CallInput> callInputClass,
        Function<CallInput, CompletionStage<CallOutput>> callFunc,
        Class<CallOutput> transitionInputClass,
        Function<CallOutput, Effect.TransitionalEffect<Void>> transitionFunc) {
      _name = name;
      this.callInputClass = callInputClass;
      this.callFunc = callFunc;
      this.transitionInputClass = transitionInputClass;
      this.transitionFunc = transitionFunc;
    }

    @Override
    public String name() {
      return this._name;
    }

    @Override
    public Optional<Duration> timeout() {
      return this._timeout;
    }

    /** Define a step timeout. */
    public AsyncCallStep<CallInput, CallOutput, FailoverInput> timeout(Duration timeout) {
      this._timeout = Optional.of(timeout);
      return this;
    }
  }

<<<<<<< HEAD
  public record StepConfig(String stepName, Optional<Duration> timeout, Optional<RecoverStrategy<?>> recovery) {
=======
  public static class StepConfig {
    public final String stepName;
    public final Optional<Duration> timeout;
    public final Optional<RecoverStrategy<?>> recoverStrategy;

    public StepConfig(
        String stepName, Optional<Duration> timeout, Optional<RecoverStrategy<?>> recoverStrategy) {
      this.stepName = stepName;
      this.timeout = timeout;
      this.recoverStrategy = recoverStrategy;
    }
>>>>>>> 32651220
  }

  /**
   * Starts defining a recover strategy for the workflow or a specific step.
   *
   * @param maxRetries number of retries before giving up.
   * @return MaxRetries strategy.
   */
  public MaxRetries maxRetries(int maxRetries) {
    return RecoverStrategy.maxRetries(maxRetries);
  }

  public record RecoverStrategy<T>(int maxRetries, String failoverStepName, Optional<T> failoverStepInput) {

    public record RecoveryInput<I>(int maxRetries, String stepName) implements WithInput<I,RecoverStrategy<I>> {
      public RecoverStrategy<I> withInput(I input) {
        return new RecoverStrategy<>(maxRetries, stepName, Optional.of(input));
      }
    }

<<<<<<< HEAD
    /**
     * Retry strategy without failover configuration
     */
    public record MaxRetries(int maxRetries) {

      /**
       * @deprecated use {@link MaxRetries#failoverTo(akka.japi.function.Function)} instead.
       */
      @Deprecated
=======
    /** Retry strategy without failover configuration */
    public static class MaxRetries {
      public final int maxRetries;

      public MaxRetries(int maxRetries) {
        this.maxRetries = maxRetries;
      }

      /** Once max retries is exceeded, transition to a given step name. */
>>>>>>> 32651220
      public RecoverStrategy<?> failoverTo(String stepName) {
        return new RecoverStrategy<>(maxRetries, stepName, Optional.<Void>empty());
      }

<<<<<<< HEAD
      /**
       * Once max retries are exceeded, transition to a given step method.
       *
       * @param lambda Reference to the step method to transition to
       * @param <W>    The workflow type containing the step method
       * @return A recovery strategy transitioning to the specified step
       */
      public <W> RecoverStrategy<Void> failoverTo(akka.japi.function.Function<W, StepEffect> lambda) {
        var method = MethodRefResolver.resolveMethodRef(lambda);
        return new RecoverStrategy<>(maxRetries, method.getName(), Optional.<Void>empty());
      }

      /**
       * @deprecated use {@link MaxRetries#failoverTo(akka.japi.function.Function2)} instead.
       */
      @Deprecated
=======
      /** Once max retries is exceeded, transition to a given step name with the input parameter. */
>>>>>>> 32651220
      public <T> RecoverStrategy<T> failoverTo(String stepName, T input) {
        return new RecoverStrategy<>(maxRetries, stepName, Optional.of(input));
      }

      /**
       * Once max retries are exceeded, transition to a given step method with input parameter.
       *
       * @param lambda Reference to the step method to transition to
       * @param <W>    The workflow type containing the step method
       * @param <I>    The input parameter type for the step
       * @return A builder to provide the input parameter for the recovery strategy
       */
      public <W, I> RecoveryInput<I> failoverTo(akka.japi.function.Function2<W, I, StepEffect> lambda) {
        var method = MethodRefResolver.resolveMethodRef(lambda);
        return new RecoveryInput<>(maxRetries, method.getName());
      }
    }

    /**
<<<<<<< HEAD
     * Set the number of retries for a failed step,
     * {@code maxRetries} equals 0 means that the step won't retry in case of failure.
=======
     * Set the number of retires for a failed step, {@code maxRetries} equals 0 means that the step
     * won't retry in case of failure.
>>>>>>> 32651220
     */
    public static MaxRetries maxRetries(int maxRetries) {
      return new MaxRetries(maxRetries);
    }

<<<<<<< HEAD
    /**
     * @deprecated use {@link RecoverStrategy#failoverTo(akka.japi.function.Function)} instead.
     */
    @Deprecated
=======
    /** In case of a step failure don't retry but transition to a given step name. */
>>>>>>> 32651220
    public static RecoverStrategy<?> failoverTo(String stepName) {
      return new RecoverStrategy<>(0, stepName, Optional.<Void>empty());
    }

    /**
<<<<<<< HEAD
     * In case of a step fails, don't retry but transition to a given step method.
     *
     * @param lambda Reference to the step method to transition to
     * @param <W>    The workflow type containing the step method
     * @return A recovery strategy transitioning to the specified step
     */
    public static <W> RecoverStrategy<Void> failoverTo(akka.japi.function.Function<W, StepEffect> lambda) {
      var method = MethodRefResolver.resolveMethodRef(lambda);
      return new RecoverStrategy<>(0, method.getName(), Optional.<Void>empty());
    }

    /**
     * @deprecated use {@link RecoverStrategy#failoverTo(akka.japi.function.Function2)} instead.
=======
     * In case of a step failure don't retry but transition to a given step name with the input
     * parameter.
>>>>>>> 32651220
     */
    @Deprecated
    public static <T> RecoverStrategy<T> failoverTo(String stepName, T input) {
      return new RecoverStrategy<>(0, stepName, Optional.of(input));
    }

    /**
     * In case of a step fails, don't retry but transition to a given step method with input parameter.
     *
     * @param lambda Reference to the step method to transition to
     * @param <W>    The workflow type containing the step method
     * @param <I>    The input parameter type for the step
     * @return A builder to provide the input parameter for the recovery strategy
     */
    public static <W, I> RecoveryInput<I> failoverTo(akka.japi.function.Function2<W, I, StepEffect> lambda) {
      var method = MethodRefResolver.resolveMethodRef(lambda);
      return new RecoveryInput<>(0, method.getName());
    }
  }
}<|MERGE_RESOLUTION|>--- conflicted
+++ resolved
@@ -7,7 +7,8 @@
 import akka.annotation.InternalApi;
 import akka.javasdk.CommandException;
 import akka.javasdk.Metadata;
-<<<<<<< HEAD
+import akka.javasdk.client.ComponentClient;
+import akka.javasdk.impl.workflow.WorkflowEffectImpl;
 import akka.javasdk.impl.client.MethodRefResolver;
 import akka.javasdk.impl.workflow.WorkflowEffects;
 import akka.javasdk.timer.TimerScheduler;
@@ -15,12 +16,6 @@
 
 import java.lang.reflect.InvocationTargetException;
 import java.lang.reflect.Method;
-=======
-import akka.javasdk.client.ComponentClient;
-import akka.javasdk.impl.workflow.WorkflowEffectImpl;
-import akka.javasdk.timer.TimerScheduler;
-import akka.javasdk.workflow.Workflow.RecoverStrategy.MaxRetries;
->>>>>>> 32651220
 import java.time.Duration;
 import java.util.ArrayList;
 import java.util.HashSet;
@@ -237,15 +232,8 @@
 
       PersistenceEffectBuilder<S> updateState(S newState);
 
-<<<<<<< HEAD
-      /**
-       * Pause the workflow execution and wait for an external input, e.g. via command handler.
-       */
+      /** Pause the workflow execution and wait for an external input, e.g. via command handler. */
       Transitional pause();
-=======
-      /** Pause the workflow execution and wait for an external input, e.g. via command handler. */
-      TransitionalEffect<Void> pause();
->>>>>>> 32651220
 
       /**
        * Defines the next step to which the workflow should transition to.
@@ -255,12 +243,8 @@
        * Function} that accepts an input parameter of type I.
        *
        * @param stepName The step name that should be executed next.
-<<<<<<< HEAD
-       * @param input    The input param for the next step.
+       * @param input The input param for the next step.
        * @deprecated use {@link Builder#transitionTo(akka.japi.function.Function2)} instead.
-=======
-       * @param input The input param for the next step.
->>>>>>> 32651220
        */
       @Deprecated
       <I> Transitional transitionTo(String stepName, I input);
@@ -355,15 +339,10 @@
     }
 
     /**
-<<<<<<< HEAD
-     * A workflow effect type that contains information about the transition to the next step.
-     * This could be also a special transition to pause or end the workflow.
-     *
-     * @deprecated Use {@link Effect.Transitional} instead.
-=======
      * A workflow effect type that contains information about the transition to the next step. This
      * could be also a special transition to pause or end the workflow.
->>>>>>> 32651220
+     *
+     * @deprecated Use {@link Effect.Transitional} instead.
      */
     @Deprecated
     interface TransitionalEffect<T> extends Effect<T> {
@@ -413,15 +392,8 @@
 
     interface PersistenceEffectBuilder<T> {
 
-<<<<<<< HEAD
-      /**
-       * Pause the workflow execution and wait for an external input, e.g. via command handler.
-       */
+      /** Pause the workflow execution and wait for an external input, e.g. via command handler. */
       Transitional pause();
-=======
-      /** Pause the workflow execution and wait for an external input, e.g. via command handler. */
-      TransitionalEffect<Void> pause();
->>>>>>> 32651220
 
       /**
        * Defines the next step to which the workflow should transition to.
@@ -431,12 +403,8 @@
        * Function} that accepts an input parameter of type I.
        *
        * @param stepName The step name that should be executed next.
-<<<<<<< HEAD
-       * @param input    The input param for the next step.
+       * @param input The input param for the next step.
        * @deprecated use {@link PersistenceEffectBuilder#transitionTo(akka.japi.function.Function2)} instead.
-=======
-       * @param input The input param for the next step.
->>>>>>> 32651220
        */
       @Deprecated
       <I> Transitional transitionTo(String stepName, I input);
@@ -479,19 +447,18 @@
       <W, I> WithInput<I, Transitional> transitionTo(akka.japi.function.Function2<W, I, StepEffect> lambda);
 
       /**
-       * Finish the workflow execution. After transition to {@code end}, no more transitions are
-       * allowed.
+       * Finish the workflow execution.
+       * After transition to {@code end}, no more transitions are allowed.
        */
       Transitional end();
 
       /**
-       * Finish and delete the workflow execution. After transition to {@code delete}, no more
-       * transitions are allowed. The actual workflow state deletion is done with a configurable
-       * delay to allow downstream consumers to observe that fact.
+       * Finish and delete the workflow execution.
+       * After transition to {@code delete}, no more transitions are allowed.
+       * The actual workflow state deletion is done with a configurable delay to allow downstream consumers to observe that fact.
        */
       Transitional delete();
     }
-<<<<<<< HEAD
 
   }
 
@@ -585,15 +552,15 @@
       <W, I> WithInput<I, StepEffect> thenTransitionTo(akka.japi.function.Function2<W, I, Workflow.StepEffect> methodRef);
 
       /**
-       * Finish the workflow execution.
-       * After transition to {@code end}, no more transitions are allowed.
+       * Finish the workflow execution. After transition to {@code end}, no more transitions are
+       * allowed.
        */
       StepEffect thenEnd();
 
       /**
-       * Finish and delete the workflow execution.
-       * After transition to {@code delete}, no more transitions are allowed.
-       * The actual workflow state deletion is done with a configurable delay to allow downstream consumers to observe that fact.
+       * Finish and delete the workflow execution. After transition to {@code delete}, no more
+       * transitions are allowed. The actual workflow state deletion is done with a configurable
+       * delay to allow downstream consumers to observe that fact.
        */
       StepEffect thenDelete();
 
@@ -611,17 +578,8 @@
     R withInput(I input);
   }
 
-  /**
-   * An effect that is known to be read-only and does not update the state of the entity.
-   */
-  public interface ReadOnlyEffect<T> extends Effect<T> {
-  }
-=======
-  }
-
-  /** An effect that is known to be read only and does not update the state of the entity. */
+  /** An effect that is known to be read-only and does not update the state of the entity. */
   public interface ReadOnlyEffect<T> extends Effect<T> {}
->>>>>>> 32651220
 
 
   /**
@@ -630,16 +588,10 @@
   @Deprecated
   public static class WorkflowDef<S> {
 
-<<<<<<< HEAD
     private final boolean legacy;
-    final private List<Step> steps = new ArrayList<>();
-    final private List<StepConfig> stepConfigs = new ArrayList<>();
-    final private Set<String> uniqueNames = new HashSet<>();
-=======
     private final List<Step> steps = new ArrayList<>();
     private final List<StepConfig> stepConfigs = new ArrayList<>();
     private final Set<String> uniqueNames = new HashSet<>();
->>>>>>> 32651220
     private Optional<Duration> workflowTimeout = Optional.empty();
     private Optional<String> failoverStepName = Optional.empty();
     private Optional<Object> failoverStepInput = Optional.empty();
@@ -647,13 +599,8 @@
     private Optional<Duration> stepTimeout = Optional.empty();
     private Optional<RecoverStrategy<?>> stepRecoverStrategy = Optional.empty();
 
-<<<<<<< HEAD
     private WorkflowDef(boolean legacy) {
-      this.legacy = legacy;
-    }
-=======
-    private WorkflowDef() {}
->>>>>>> 32651220
+      this.legacy = legacy;}
 
     public Optional<Step> findByName(String name) {
       return steps.stream().filter(s -> s.name().equals(name)).findFirst();
@@ -742,15 +689,10 @@
       return this;
     }
 
-<<<<<<< HEAD
     /**
      * Define a default step recovery strategy. Can be overridden with step configuration.
      */
     public WorkflowDef<S> defaultStepRecoverStrategy(RecoverStrategy<?> recoverStrategy) {
-=======
-    /** Define a default step recovery strategy. Can be overridden with step configuration. */
-    public WorkflowDef<S> defaultStepRecoverStrategy(RecoverStrategy recoverStrategy) {
->>>>>>> 32651220
       this.stepRecoverStrategy = Optional.of(recoverStrategy);
       return this;
     }
@@ -788,7 +730,6 @@
     }
   }
 
-<<<<<<< HEAD
   public sealed interface WorkflowConfig {
 
     static WorkflowConfigBuilder builder() {
@@ -1040,17 +981,10 @@
    * @deprecated use methods returning {@link StepEffect} instead.
    */
   @Deprecated
-=======
-  public WorkflowDef<S> workflow() {
-    return new WorkflowDef<>();
-  }
-
->>>>>>> 32651220
   public interface Step {
     String name();
 
     Optional<Duration> timeout();
-<<<<<<< HEAD
   }
 
   public record StepMethod(String methodName, Method javaMethod)  {
@@ -1062,8 +996,6 @@
         throw new RuntimeException(e);
       }
     }
-=======
->>>>>>> 32651220
   }
 
   /**
@@ -1190,21 +1122,7 @@
     }
   }
 
-<<<<<<< HEAD
   public record StepConfig(String stepName, Optional<Duration> timeout, Optional<RecoverStrategy<?>> recovery) {
-=======
-  public static class StepConfig {
-    public final String stepName;
-    public final Optional<Duration> timeout;
-    public final Optional<RecoverStrategy<?>> recoverStrategy;
-
-    public StepConfig(
-        String stepName, Optional<Duration> timeout, Optional<RecoverStrategy<?>> recoverStrategy) {
-      this.stepName = stepName;
-      this.timeout = timeout;
-      this.recoverStrategy = recoverStrategy;
-    }
->>>>>>> 32651220
   }
 
   /**
@@ -1225,32 +1143,17 @@
       }
     }
 
-<<<<<<< HEAD
-    /**
-     * Retry strategy without failover configuration
-     */
+    /** Retry strategy without failover configuration */
     public record MaxRetries(int maxRetries) {
 
       /**
        * @deprecated use {@link MaxRetries#failoverTo(akka.japi.function.Function)} instead.
        */
       @Deprecated
-=======
-    /** Retry strategy without failover configuration */
-    public static class MaxRetries {
-      public final int maxRetries;
-
-      public MaxRetries(int maxRetries) {
-        this.maxRetries = maxRetries;
-      }
-
-      /** Once max retries is exceeded, transition to a given step name. */
->>>>>>> 32651220
       public RecoverStrategy<?> failoverTo(String stepName) {
         return new RecoverStrategy<>(maxRetries, stepName, Optional.<Void>empty());
       }
 
-<<<<<<< HEAD
       /**
        * Once max retries are exceeded, transition to a given step method.
        *
@@ -1267,9 +1170,6 @@
        * @deprecated use {@link MaxRetries#failoverTo(akka.japi.function.Function2)} instead.
        */
       @Deprecated
-=======
-      /** Once max retries is exceeded, transition to a given step name with the input parameter. */
->>>>>>> 32651220
       public <T> RecoverStrategy<T> failoverTo(String stepName, T input) {
         return new RecoverStrategy<>(maxRetries, stepName, Optional.of(input));
       }
@@ -1289,32 +1189,22 @@
     }
 
     /**
-<<<<<<< HEAD
      * Set the number of retries for a failed step,
      * {@code maxRetries} equals 0 means that the step won't retry in case of failure.
-=======
-     * Set the number of retires for a failed step, {@code maxRetries} equals 0 means that the step
-     * won't retry in case of failure.
->>>>>>> 32651220
      */
     public static MaxRetries maxRetries(int maxRetries) {
       return new MaxRetries(maxRetries);
     }
 
-<<<<<<< HEAD
     /**
      * @deprecated use {@link RecoverStrategy#failoverTo(akka.japi.function.Function)} instead.
      */
     @Deprecated
-=======
-    /** In case of a step failure don't retry but transition to a given step name. */
->>>>>>> 32651220
     public static RecoverStrategy<?> failoverTo(String stepName) {
       return new RecoverStrategy<>(0, stepName, Optional.<Void>empty());
     }
 
     /**
-<<<<<<< HEAD
      * In case of a step fails, don't retry but transition to a given step method.
      *
      * @param lambda Reference to the step method to transition to
@@ -1328,10 +1218,6 @@
 
     /**
      * @deprecated use {@link RecoverStrategy#failoverTo(akka.japi.function.Function2)} instead.
-=======
-     * In case of a step failure don't retry but transition to a given step name with the input
-     * parameter.
->>>>>>> 32651220
      */
     @Deprecated
     public static <T> RecoverStrategy<T> failoverTo(String stepName, T input) {
