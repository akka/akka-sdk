--- conflicted
+++ resolved
@@ -77,11 +77,8 @@
     serializer: JsonSerializer,
     componentDescriptor: ComponentDescriptor,
     regionInfo: RegionInfo,
-<<<<<<< HEAD
-    promptTemplateClient: PromptTemplateClient)
-=======
+    promptTemplateClient: PromptTemplateClient,
     config: Config)
->>>>>>> 46e69d96
     extends SpiAgent {
   import AgentImpl._
 
@@ -120,35 +117,18 @@
         }
       }
 
-<<<<<<< HEAD
-      val spiEffect = commandEffect.primaryEffect match {
-        case req: RequestModel =>
-          val metadata = MetadataImpl.toSpi(req.replyMetadata)
-          req.systemMessage match {
-            case ConstantSystemMessage(message) =>
-              new SpiAgent.RequestModelEffect(message, req.userMessage, metadata)
-            case TemplateSystemMessage(templateId) =>
-              val message = promptTemplateClient.getPromptTemplate(templateId)
-              new SpiAgent.RequestModelEffect(message, req.userMessage, metadata)
-          }
-
-        case NoPrimaryEffect =>
-          errorOrReply match {
-            case Left(err) =>
-              new SpiAgent.ErrorEffect(err)
-            case Right((reply, metadata)) =>
-              new SpiAgent.ReplyEffect(reply, metadata)
-          }
-      }
-=======
       val spiEffect =
         commandEffect.primaryEffect match {
           case req: RequestModel =>
+            val systemMessage = req.systemMessage match {
+              case ConstantSystemMessage(message)    => message
+              case TemplateSystemMessage(templateId) => promptTemplateClient.getPromptTemplate(templateId)
+            }
             val spiModelProvider = toSpiModelProvider(req.modelProvider)
             val metadata = MetadataImpl.toSpi(req.replyMetadata)
             new SpiAgent.RequestModelEffect(
               spiModelProvider,
-              req.systemMessage,
+              systemMessage,
               req.userMessage,
               req.responseType,
               metadata)
@@ -161,7 +141,6 @@
                 new SpiAgent.ReplyEffect(reply, metadata)
             }
         }
->>>>>>> 46e69d96
       Future.successful(spiEffect)
 
     } catch {
