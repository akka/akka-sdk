/*
 * Copyright (C) 2021-2024 Lightbend Inc. <https://www.lightbend.com>
 */

package akka.javasdk.impl.agent

import scala.concurrent.Future
import scala.util.control.NonFatal
import akka.annotation.InternalApi
import akka.javasdk.Metadata
import akka.javasdk.Tracing
import akka.javasdk.agent.Agent
import akka.javasdk.agent.AgentContext
<<<<<<< HEAD
import akka.javasdk.agent.JsonParsingException
=======
import akka.javasdk.agent.CoreMemory
import akka.javasdk.agent.ConversationHistory
import akka.javasdk.agent.ConversationMessage.AiMessage
import akka.javasdk.agent.ConversationMessage.UserMessage
>>>>>>> 247f1260
import akka.javasdk.agent.ModelProvider
import akka.javasdk.impl.AbstractContext
import akka.javasdk.impl.ComponentDescriptor
import akka.javasdk.impl.ComponentType
import akka.javasdk.impl.ErrorHandling.BadRequestException
import akka.javasdk.impl.HandlerNotFoundException
import akka.javasdk.impl.MetadataImpl
import akka.javasdk.impl.agent.BaseAgentEffectBuilder.ConstantSystemMessage
import akka.javasdk.impl.agent.BaseAgentEffectBuilder.NoPrimaryEffect
import akka.javasdk.impl.agent.BaseAgentEffectBuilder.RequestModel
import akka.javasdk.impl.agent.BaseAgentEffectBuilder.TemplateSystemMessage
import akka.javasdk.impl.effect.ErrorReplyImpl
import akka.javasdk.impl.effect.MessageReplyImpl
import akka.javasdk.impl.effect.NoSecondaryEffectImpl
import akka.javasdk.impl.serialization.JsonSerializer
import akka.javasdk.impl.telemetry.AgentCategory
import akka.javasdk.impl.telemetry.SpanTracingImpl
import akka.javasdk.impl.telemetry.Telemetry
import akka.javasdk.impl.telemetry.TraceInstrumentation
import akka.runtime.sdk.spi.BytesPayload
import akka.runtime.sdk.spi.RegionInfo
import akka.runtime.sdk.spi.SpiAgent
import akka.runtime.sdk.spi.SpiMetadata
import akka.util.ByteString
import com.typesafe.config.Config
import com.typesafe.config.ConfigException
import io.opentelemetry.api.trace.Span
import io.opentelemetry.api.trace.Tracer
import org.slf4j.LoggerFactory
import org.slf4j.MDC

/**
 * INTERNAL API
 */
@InternalApi
private[impl] object AgentImpl {
  private val log = LoggerFactory.getLogger(classOf[AgentImpl[_]])

  private class AgentContextImpl(
      override val sessionId: String,
      override val selfRegion: String,
      override val metadata: Metadata,
      span: Option[Span],
      tracerFactory: () => Tracer)
      extends AbstractContext
      with AgentContext {
    override def tracing(): Tracing = new SpanTracingImpl(span, tracerFactory)
  }

}

/**
 * INTERNAL API
 */
@InternalApi
private[impl] final class AgentImpl[A <: Agent](
    componentId: String,
    sessionId: String,
    val factory: AgentContext => A,
    tracerFactory: () => Tracer,
    serializer: JsonSerializer,
    componentDescriptor: ComponentDescriptor,
    regionInfo: RegionInfo,
    promptTemplateClient: PromptTemplateClient,
    coreMemoryClient: CoreMemory,
    config: Config)
    extends SpiAgent {
  import AgentImpl._

  private val traceInstrumentation = new TraceInstrumentation(componentId, AgentCategory, tracerFactory)

  private val router: ReflectiveAgentRouter = {
    val agentContext = new AgentContextImpl(sessionId, regionInfo.selfRegion, Metadata.EMPTY, None, tracerFactory)
    new ReflectiveAgentRouter(factory(agentContext), componentDescriptor.methodInvokers, serializer)
  }

  override def handleCommand(command: SpiAgent.Command): Future[SpiAgent.Effect] = {

    val span: Option[Span] =
      traceInstrumentation.buildSpan(ComponentType.Agent, componentId, None, command.metadata)
    span.foreach(s => MDC.put(Telemetry.TRACE_ID, s.getSpanContext.getTraceId))
    // smuggling 0 arity method called from component client through here
    val cmdPayload = command.payload.getOrElse(BytesPayload.empty)
    val metadata: Metadata = MetadataImpl.of(command.metadata)
    val agentContext = new AgentContextImpl(sessionId, regionInfo.selfRegion, metadata, span, tracerFactory)

    try {
      val commandEffect = router
        .handleCommand(command.name, cmdPayload, agentContext)
        .asInstanceOf[AgentEffectImpl] // FIXME improve?

      def errorOrReply: Either[SpiAgent.Error, (BytesPayload, SpiMetadata)] = {
        commandEffect.secondaryEffect match {
          case ErrorReplyImpl(description) =>
            Left(new SpiAgent.Error(description))
          case MessageReplyImpl(message, m) =>
            val replyPayload = serializer.toBytes(message)
            val metadata = MetadataImpl.toSpi(m)
            Right(replyPayload -> metadata)
          case NoSecondaryEffectImpl =>
            throw new IllegalStateException("Expected reply or error")
        }
      }

      val additionalContext = toSpiContextMessages(coreMemoryClient.getFullHistory(sessionId))
      val spiEffect =
        commandEffect.primaryEffect match {
          case req: RequestModel =>
            val systemMessage = req.systemMessage match {
              case ConstantSystemMessage(message) => message
              case template: TemplateSystemMessage =>
                promptTemplateClient.getPromptTemplate(template.templateId).formatted(template.args)
            }
            val spiModelProvider = toSpiModelProvider(req.modelProvider)
            val metadata = MetadataImpl.toSpi(req.replyMetadata)

            // FIXME refactor to persist both user and ai message on transform method
            // save user message to conversation history right before returning effect
            coreMemoryClient.addUserMessage(componentId, sessionId, req.userMessage)
            new SpiAgent.RequestModelEffect(
              spiModelProvider,
              systemMessage,
              req.userMessage,
              additionalContext,
              req.responseType,
              req.responseMapping,
              req.failureMapping,
              metadata)

          case NoPrimaryEffect =>
            errorOrReply match {
              case Left(err) =>
                new SpiAgent.ErrorEffect(err)
              case Right((reply, metadata)) =>
                new SpiAgent.ReplyEffect(reply, metadata)
            }
        }
      Future.successful(spiEffect)

    } catch {
      case e: HandlerNotFoundException =>
        throw AgentException(command.name, e.getMessage, Some(e))
      case BadRequestException(msg) =>
        Future.successful(new SpiAgent.ErrorEffect(error = new SpiAgent.Error(msg)))
      case e: AgentException => throw e
      case NonFatal(error) =>
        throw AgentException(command.name, s"Unexpected failure: $error", Some(error))
    } finally {
      span.foreach { s =>
        MDC.remove(Telemetry.TRACE_ID)
        s.end()
      }
    }

  }

  private def toSpiContextMessages(conversationHistory: ConversationHistory): Vector[SpiAgent.ContextMessage] = {
    import scala.jdk.CollectionConverters._

    conversationHistory
      .messages()
      .asScala
      .flatMap {
        case m if m.isInstanceOf[AiMessage] =>
          Some(new SpiAgent.ContextMessage.AiMessage(m.asInstanceOf[AiMessage].text()))
        case m if m.isInstanceOf[UserMessage] =>
          Some(new SpiAgent.ContextMessage.UserMessage(m.asInstanceOf[UserMessage].text()))
        case m =>
          throw new IllegalStateException("Unsupported message type " + m.getClass.getName)
      }
      .toVector
  }

  private def toSpiModelProvider(modelProvider: ModelProvider): SpiAgent.ModelProvider = {
    modelProvider match {
      case p: ModelProvider.FromConfig =>
        toSpiModelProvider(modelProviderFromConfig(p.configPath()))
      case p: ModelProvider.Anthropic =>
        new SpiAgent.ModelProvider.Anthropic(
          apiKey = p.apiKey,
          modelName = p.modelName,
          baseUrl = p.baseUrl,
          temperature = p.temperature,
          topP = p.topP,
          topK = p.topK,
          maxTokens = p.maxTokens)
      case p: ModelProvider.OpenAi =>
        new SpiAgent.ModelProvider.OpenAi(
          apiKey = p.apiKey,
          modelName = p.modelName,
          baseUrl = p.baseUrl,
          temperature = p.temperature,
          topP = p.topP,
          maxTokens = p.maxTokens)
      case p: ModelProvider.Custom =>
        new SpiAgent.ModelProvider.Custom(() => p.createChatModel())
    }
  }

  private def modelProviderFromConfig(configPath: String): ModelProvider = {
    val actualPath =
      if (configPath == "")
        config.getString("akka.javasdk.agent.model-provider")
      else
        configPath

    if (actualPath == "")
      throw new IllegalArgumentException(
        s"You must define model provider configuration in [akka.javasdk.agent.model-provider]")

    val resolvedConfigPath =
      if (config.hasPath(actualPath))
        actualPath
      else if (!actualPath.contains('.') && config.hasPath("akka.javasdk.agent." + actualPath))
        "akka.javasdk.agent." + actualPath
      else
        throw new IllegalArgumentException(s"Undefined model provider configuration [$actualPath]")

    try {
      log.debug("Model provider from config [{}]", resolvedConfigPath)
      val providerConfig = config.getConfig(resolvedConfigPath)
      providerConfig.getString("provider") match {
        case "openai"    => ModelProvider.OpenAi.fromConfig(providerConfig)
        case "anthropic" => ModelProvider.OpenAi.fromConfig(providerConfig)
        case other =>
          throw new IllegalArgumentException(s"Unknown model provider [$other] in config [$resolvedConfigPath]")
      }
    } catch {
      case exc: ConfigException =>
        log.error("Invalid model provider configuration at [{}] for agent [{}].", resolvedConfigPath, componentId, exc)
        throw exc
    }
  }

<<<<<<< HEAD
  override def transformResponse(
      modelResponse: String,
      responseType: Class[_],
      mappingFunction: Option[Any => Any],
      failureMapping: Option[Throwable => Any]): BytesPayload = {
    try {
      if (responseType == classOf[String]) {
        val mappedObj = mappingFunction.map(_.apply(modelResponse)).getOrElse(modelResponse)
        serializer.toBytes(mappedObj)
      } else {
        // We might be able to bypass serialization roundtrip here, but might be good to catch invalid json
        // as early as possible.
        // The content type isn't used in this fromBytes.

        val obj = serializer.fromBytes(
          responseType,
          new BytesPayload(ByteString.fromString(modelResponse), JsonSerializer.JsonContentTypePrefix + "object"))

        val mappedObj = mappingFunction.map(_.apply(obj)).getOrElse(obj)

        serializer.toBytes(mappedObj)
      }
    } catch {
      case e: IllegalArgumentException if failureMapping.isDefined =>
        //trying to recover
        val any = failureMapping.get.apply(new JsonParsingException(e.getMessage, e, modelResponse))
        serializer.toBytes(any)
=======
  override def transformResponse(modelResponse: String, responseType: Class[_]): BytesPayload = {
    // FIXME we can persist both user and ai messages here if we refactor this to receive the complete builder back
    coreMemoryClient.addAiMessage(sessionId, modelResponse)
    if (responseType == classOf[String]) {
      serializer.toBytes(modelResponse)
    } else {
      // We might be able to bypass serialization roundtrip here, but might be good to catch invalid json
      // as early as possible.
      // The content type isn't used in this fromBytes.
      val obj = serializer.fromBytes(
        responseType,
        new BytesPayload(ByteString.fromString(modelResponse), JsonSerializer.JsonContentTypePrefix + "object"))
      serializer.toBytes(obj)
>>>>>>> 247f1260
    }
  }
}<|MERGE_RESOLUTION|>--- conflicted
+++ resolved
@@ -11,14 +11,11 @@
 import akka.javasdk.Tracing
 import akka.javasdk.agent.Agent
 import akka.javasdk.agent.AgentContext
-<<<<<<< HEAD
 import akka.javasdk.agent.JsonParsingException
-=======
 import akka.javasdk.agent.CoreMemory
 import akka.javasdk.agent.ConversationHistory
 import akka.javasdk.agent.ConversationMessage.AiMessage
 import akka.javasdk.agent.ConversationMessage.UserMessage
->>>>>>> 247f1260
 import akka.javasdk.agent.ModelProvider
 import akka.javasdk.impl.AbstractContext
 import akka.javasdk.impl.ComponentDescriptor
@@ -253,12 +250,14 @@
     }
   }
 
-<<<<<<< HEAD
   override def transformResponse(
       modelResponse: String,
       responseType: Class[_],
       mappingFunction: Option[Any => Any],
       failureMapping: Option[Throwable => Any]): BytesPayload = {
+
+    // FIXME we can persist both user and ai messages here if we refactor this to receive the complete builder back
+    coreMemoryClient.addAiMessage(sessionId, modelResponse)
     try {
       if (responseType == classOf[String]) {
         val mappedObj = mappingFunction.map(_.apply(modelResponse)).getOrElse(modelResponse)
@@ -281,21 +280,6 @@
         //trying to recover
         val any = failureMapping.get.apply(new JsonParsingException(e.getMessage, e, modelResponse))
         serializer.toBytes(any)
-=======
-  override def transformResponse(modelResponse: String, responseType: Class[_]): BytesPayload = {
-    // FIXME we can persist both user and ai messages here if we refactor this to receive the complete builder back
-    coreMemoryClient.addAiMessage(sessionId, modelResponse)
-    if (responseType == classOf[String]) {
-      serializer.toBytes(modelResponse)
-    } else {
-      // We might be able to bypass serialization roundtrip here, but might be good to catch invalid json
-      // as early as possible.
-      // The content type isn't used in this fromBytes.
-      val obj = serializer.fromBytes(
-        responseType,
-        new BytesPayload(ByteString.fromString(modelResponse), JsonSerializer.JsonContentTypePrefix + "object"))
-      serializer.toBytes(obj)
->>>>>>> 247f1260
     }
   }
 }