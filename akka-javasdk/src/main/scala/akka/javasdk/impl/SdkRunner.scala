--- conflicted
+++ resolved
@@ -654,11 +654,9 @@
             serializer,
             ComponentDescriptor.descriptorFor(agentClass, serializer),
             regionInfo,
-<<<<<<< HEAD
-            new PromptTemplateClient(componentClient(None)))
-=======
+            new PromptTemplateClient(componentClient(None)),
             applicationConfig)
->>>>>>> 46e69d96
+
         }
         AgentDescriptors :+=
           new AgentDescriptor(componentId, clz.getName, instanceFactory)
