--- conflicted
+++ resolved
@@ -167,14 +167,9 @@
         startContext.remoteIdentification,
         startContext.tracerFactory,
         dependencyProvider,
-<<<<<<< HEAD
-        startedPromise)
-      Future.successful(app.spiComponents)
-=======
         startedPromise,
         getSettings.devMode.map(_.serviceName))
-      Future.successful(app.spiEndpoints)
->>>>>>> 2ec5f117
+      Future.successful(app.spiComponents)
     } catch {
       case NonFatal(ex) =>
         LoggerFactory.getLogger(getClass).error("Unexpected exception while setting up service", ex)
@@ -571,18 +566,6 @@
       case _ => None
     }
 
-<<<<<<< HEAD
-=======
-    val devModeServiceName = serviceNameOverride.orElse(sdkSettings.devModeSettings.map(_.serviceName))
-    val discoveryEndpoint =
-      new DiscoveryImpl(
-        classicSystem,
-        services,
-        AclDescriptorFactory.defaultAclFileDescriptor,
-        BuildInfo.name,
-        devModeServiceName)
-
->>>>>>> 2ec5f117
     new SpiComponents {
       override def preStart(system: ActorSystem[_]): Future[Done] = {
         serviceSetup match {
@@ -636,7 +619,7 @@
 
       override val serviceInfo: SpiServiceInfo =
         new SpiServiceInfo(
-          serviceName = sdkSettings.devModeSettings.map(_.serviceName).getOrElse(""),
+          serviceName = serviceNameOverride.orElse(sdkSettings.devModeSettings.map(_.serviceName)).getOrElse(""),
           sdkName = "java",
           sdkVersion = BuildInfo.version,
           protocolMajorVersion = BuildInfo.protocolMajorVersion,
