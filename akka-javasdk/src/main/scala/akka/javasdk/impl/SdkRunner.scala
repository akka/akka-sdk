--- conflicted
+++ resolved
@@ -209,16 +209,9 @@
       cleanupDeletedEntityAfter,
       cleanupInterval,
       maxToolCallSteps,
-<<<<<<< HEAD
-      false, // FIXME agentInteractionLogEnabled
+      agentInteractionLogEnabled,
       devModeSettings,
       Some(sanitizationSettings))
-=======
-      agentInteractionLogEnabled,
-      devModeSettings,
-      sanitizerSettings = None // FIXME defined in other PR
-    )
->>>>>>> 9abadc00
   }
 
   private def extractBrokerConfig(eventingConf: Config): SpiEventingSupportSettings = {
