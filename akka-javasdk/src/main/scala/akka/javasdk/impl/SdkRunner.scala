--- conflicted
+++ resolved
@@ -589,8 +589,6 @@
 
         val entityStateType: Class[AnyRef] = Reflect.eventSourcedEntityStateType(clz).asInstanceOf[Class[AnyRef]]
 
-        val isSessionMemoryEntity = clz == classOf[SessionMemoryEntity]
-
         val instanceFactory: SpiEventSourcedEntity.FactoryContext => SpiEventSourcedEntity = { factoryContext =>
           new EventSourcedEntityImpl[AnyRef, AnyRef, EventSourcedEntity[AnyRef, AnyRef]](
             sdkTracerFactory,
@@ -603,15 +601,9 @@
             context =>
               wiredInstance(clz.asInstanceOf[Class[EventSourcedEntity[AnyRef, AnyRef]]]) {
                 // remember to update component type API doc and docs if changing the set of injectables
-<<<<<<< HEAD
-                case p if p == classOf[EventSourcedEntityContext]              => context
-                case s if s == classOf[Sanitizer]                              => sanitizer
-                case r if r == classOf[AgentRegistry] && isSessionMemoryEntity => agentRegistry
-=======
                 case p if p == classOf[EventSourcedEntityContext] => context
                 case s if s == classOf[Sanitizer]                 => sanitizer
                 case r if r == classOf[AgentRegistry]             => agentRegistry
->>>>>>> 11edb49a
               })
         }
         eventSourcedEntityDescriptors :+=
