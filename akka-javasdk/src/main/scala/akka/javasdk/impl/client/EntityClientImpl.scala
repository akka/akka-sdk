--- conflicted
+++ resolved
@@ -37,7 +37,7 @@
 import scala.util.Success
 import scala.util.Try
 
-import akka.actor.Scheduler
+import akka.actor.typed.ActorSystem
 import akka.javasdk.impl.serialization.JsonSerializer
 import akka.runtime.sdk.spi.BytesPayload
 
@@ -51,7 +51,7 @@
     entityClient: RuntimeEntityClient,
     serializer: JsonSerializer,
     callMetadata: Option[Metadata],
-    entityId: String)(implicit executionContext: ExecutionContext, scheduler: Scheduler) {
+    entityId: String)(implicit executionContext: ExecutionContext, system: ActorSystem[_]) {
 
   // commands for methods that take a state as a first parameter and then the command
   protected def createMethodRef2[A1, R](lambda: akka.japi.function.Function2[_, _, _]): ComponentMethodRef1[A1, R] =
@@ -92,15 +92,13 @@
           componentType,
           componentId,
           methodName,
-<<<<<<< HEAD
           Some(entityId), {
             def callEntity(metadata: Metadata) = {
               entityClient
                 .send(new EntityRequest(componentId, entityId, methodName, serializedPayload, toSpi(metadata)))
                 .map { reply =>
                   // Note: not Kalix JSON encoded here, regular/normal utf8 bytes
-                  val returnType = Reflect.getReturnType[R](declaringClass, method)
-                  serializer.fromBytes(returnType, reply.payload)
+                  serializer.fromBytes[R](returnType, reply.payload)
                 }
             }
             metadata =>
@@ -112,15 +110,6 @@
                     }
                     .asJava
                 case None => callEntity(metadata).asJava
-=======
-          Some(entityId),
-          { metadata =>
-            entityClient
-              .send(new EntityRequest(componentId, entityId, methodName, serializedPayload, toSpi(metadata)))
-              .map { reply =>
-                // Note: not Kalix JSON encoded here, regular/normal utf8 bytes
-                serializer.fromBytes[R](returnType, reply.payload)
->>>>>>> 0f61393e
               }
           },
           serializer)
@@ -137,7 +126,7 @@
     entityClient: RuntimeEntityClient,
     serializer: JsonSerializer,
     callMetadata: Option[Metadata],
-    entityId: String)(implicit val executionContext: ExecutionContext, scheduler: Scheduler)
+    entityId: String)(implicit val executionContext: ExecutionContext, system: ActorSystem[_])
     extends EntityClientImpl(
       classOf[KeyValueEntity[_]],
       KeyValueEntityType,
@@ -163,7 +152,7 @@
     entityClient: RuntimeEntityClient,
     serializer: JsonSerializer,
     callMetadata: Option[Metadata],
-    entityId: String)(implicit val executionContext: ExecutionContext, scheduler: Scheduler)
+    entityId: String)(implicit val executionContext: ExecutionContext, system: ActorSystem[_])
     extends EntityClientImpl(
       classOf[EventSourcedEntity[_, _]],
       EventSourcedEntityType,
@@ -189,7 +178,7 @@
     entityClient: RuntimeEntityClient,
     serializer: JsonSerializer,
     callMetadata: Option[Metadata],
-    entityId: String)(implicit val executionContext: ExecutionContext, scheduler: Scheduler)
+    entityId: String)(implicit val executionContext: ExecutionContext, system: ActorSystem[_])
     extends EntityClientImpl(classOf[Workflow[_]], WorkflowType, entityClient, serializer, callMetadata, entityId)
     with WorkflowClient {
 
